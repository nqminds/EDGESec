--- conflicted
+++ resolved
@@ -20,12 +20,8 @@
     libmnl_src
     URL https://www.netfilter.org/pub/libmnl/libmnl-1.0.4.tar.bz2
     URL_HASH SHA256=171f89699f286a5854b72b91d06e8f8e3683064c5901fb09d954a9ab6f551f81
-<<<<<<< HEAD
     DOWNLOAD_DIR "${EP_DOWNLOAD_DIR}" # if empty string, uses default download dir
-    INSTALL_DIR "${LIBMNL_INSTALL_ROOT}"
-=======
     INSTALL_DIR "${LIBMNLINSTALL_DIR}"
->>>>>>> dd59f3a7
     CONFIGURE_COMMAND autoreconf -f -i <SOURCE_DIR>
     COMMAND
       ${CMAKE_COMMAND} -E env "PATH=$ENV{PATH}"
