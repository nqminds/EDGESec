# Compile libsqlite
include(CheckLibraryExists)
include(ExternalProject)

if(BUILD_ONLY_DOCS)
  # skip
elseif(NOT BUILD_SQLITE_LIB)
  find_package(SQLite3 MODULE REQUIRED)
  message("Found libsqlite library: ${SQLite3_LIBRARIES}")
else()
  # Download and Compile SQLite3 library at compile time using ExternalProject
  # (e.g. when running `cmake --build` or `make`)
  set(LIBSQLITE_INSTALL_ROOT "${CMAKE_CURRENT_BINARY_DIR}/lib")
  set(LIBSQLITE_INSTALL_DIR "${LIBSQLITE_INSTALL_ROOT}/sqlite")

  if(BUILD_SHARED_LIBS)
    set(configure_args "--enable-shared" "--disable-static")
  else()
    set(configure_args "--enable-static" "--disable-shared")
  endif()

  if ("${CMAKE_GENERATOR}" MATCHES "Makefiles")
    set(MAKE_COMMAND "$(MAKE)") # recursive make (uses the same make as the main project)
  else()
    # just run make in a subprocess. We use single-process, but libmnl is a small project
    set(MAKE_COMMAND "make")
  endif ()

  if(BUILD_SHARED_LIBS)
    set(LIBSQLITE_LIB "${LIBSQLITE_INSTALL_DIR}/lib/libsqlite3.so")
    add_library(SQLite::SQLite3 SHARED IMPORTED)
  else()
    set(LIBSQLITE_LIB "${LIBSQLITE_INSTALL_DIR}/lib/libsqlite3.a")
    add_library(SQLite::SQLite3 STATIC IMPORTED)
  endif()

  message("Downloading and compiling our own libsqlite library")
  ExternalProject_Add(
    libsqlite
    # v3.31.01 is the version supported by OpenWRT 19.07 and Ubuntu 20.04
    # see https://github.com/openwrt/packages/blob/5a399f144891d6774611c9903f12059270b09ca8/libs/sqlite3/Makefile#L10-L11
    URL https://www.sqlite.org/2020/sqlite-autoconf-3310100.tar.gz
    URL_HASH SHA256=62284efebc05a76f909c580ffa5c008a7d22a1287285d68b7825a2b6b51949ae
    DOWNLOAD_DIR "${EP_DOWNLOAD_DIR}" # if empty string, uses default download dir
    INSTALL_DIR "${LIBSQLITE_INSTALL_DIR}"
    CONFIGURE_COMMAND autoreconf -f -i <SOURCE_DIR>
    COMMAND
      ${CMAKE_COMMAND} -E env "PATH=$ENV{PATH}"
      <SOURCE_DIR>/configure --prefix=<INSTALL_DIR> "--host=${target_autoconf_triple}"
      # use position independent code, even for static lib, in case we want to make shared lib later
      --with-pic=on ${configure_args}
<<<<<<< HEAD
      "CC=${CMAKE_C_COMPILER}" "CXX=${CMAKE_CXX_COMPILER}" "CFLAGS=${CMAKE_C_FLAGS}"
=======
      "CC=${CMAKE_C_COMPILER}" "CFLAGS=${CMAKE_C_FLAGS}" "LDFLAGS=${CMAKE_SHARED_LINKER_FLAGS}"
>>>>>>> ea1e3e1c
    # need to manually specify PATH, so that make knows where to find cross-compiling GCC
    BUILD_COMMAND ${CMAKE_COMMAND} -E env "PATH=$ENV{PATH}" "${MAKE_COMMAND}"
    INSTALL_COMMAND ${CMAKE_COMMAND} -E env "PATH=$ENV{PATH}" "${MAKE_COMMAND}" install
    # technically this is an INSTALL_BYPRODUCT, but we only ever need this to make Ninja happy
    BUILD_BYPRODUCTS "${LIBSQLITE_LIB}"
  )
  ExternalProject_Get_Property(libsqlite INSTALL_DIR)

  set(sqlite_link_libs "pthread" "dl")

  # Some compilers don't have -lm since it's always linked by default
  CHECK_LIBRARY_EXISTS(m sin "" HAVE_LIB_M)
  if (HAVE_LIB_M)
    list(APPEND sqlite_link_libs "m")
  endif(HAVE_LIB_M)

  # folder might not yet exist if using ExternalProject_Add
  set(LIBSQLITE_INCLUDE_DIR "${LIBSQLITE_INSTALL_DIR}/include")
  file(MAKE_DIRECTORY "${LIBSQLITE_INCLUDE_DIR}")
  set(LIBSQLITE_LIB_DIR "${LIBSQLITE_INSTALL_DIR}/lib")

  set_target_properties(SQLite::SQLite3 PROPERTIES
      IMPORTED_LOCATION "${LIBSQLITE_LIB}"
      INTERFACE_LINK_LIBRARIES "${sqlite_link_libs}"
      INTERFACE_INCLUDE_DIRECTORIES "${LIBSQLITE_INCLUDE_DIR}"
  )

  # tell cmake that we can only use SQLite::SQLite3 after we compile it
  add_dependencies(SQLite::SQLite3 libsqlite)
endif ()<|MERGE_RESOLUTION|>--- conflicted
+++ resolved
@@ -49,11 +49,7 @@
       <SOURCE_DIR>/configure --prefix=<INSTALL_DIR> "--host=${target_autoconf_triple}"
       # use position independent code, even for static lib, in case we want to make shared lib later
       --with-pic=on ${configure_args}
-<<<<<<< HEAD
-      "CC=${CMAKE_C_COMPILER}" "CXX=${CMAKE_CXX_COMPILER}" "CFLAGS=${CMAKE_C_FLAGS}"
-=======
       "CC=${CMAKE_C_COMPILER}" "CFLAGS=${CMAKE_C_FLAGS}" "LDFLAGS=${CMAKE_SHARED_LINKER_FLAGS}"
->>>>>>> ea1e3e1c
     # need to manually specify PATH, so that make knows where to find cross-compiling GCC
     BUILD_COMMAND ${CMAKE_COMMAND} -E env "PATH=$ENV{PATH}" "${MAKE_COMMAND}"
     INSTALL_COMMAND ${CMAKE_COMMAND} -E env "PATH=$ENV{PATH}" "${MAKE_COMMAND}" install
