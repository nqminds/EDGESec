# Copyright 2020 OLIVIER LE DOEUFF
#
# Permission is hereby granted, free of charge, to any person obtaining a copy of this software
# and associated documentation files (the "Software"), to deal in the Software without restriction,
# including without limitation the rights to use, copy, modify, merge, publish, distribute, sublicense,
# and/or sell copies of the Software, and to permit persons to whom the Software is furnished to do so,
# subject to the following conditions:
#
# The above copyright notice and this permission notice shall be included in all copies or
# substantial portions of the Software.
#
# THE SOFTWARE IS PROVIDED "AS IS", WITHOUT WARRANTY OF ANY KIND, EXPRESS OR IMPLIED,
# INCLUDING BUT NOT LIMITED TO THE WARRANTIES OF MERCHANTABILITY,
# FITNESS FOR A PARTICULAR PURPOSE AND NONINFRINGEMENT.
# IN NO EVENT SHALL THE AUTHORS OR COPYRIGHT HOLDERS BE LIABLE FOR ANY CLAIM,
# DAMAGES OR OTHER LIABILITY, WHETHER IN AN ACTION OF CONTRACT,
# TORT OR OTHERWISE, ARISING FROM, OUT OF OR IN CONNECTION WITH
# THE SOFTWARE OR THE USE OR OTHER DEALINGS IN THE SOFTWARE.

# Compile the cmocka library
if (BUILD_CMOCKA_LIB AND NOT (BUILD_ONLY_DOCS) AND NOT (CMAKE_CROSSCOMPILING))
  include(FetchContent)

  FetchContent_Declare(
    cmocka
    # Use upstream in development cmocka version to fix https://gitlab.com/cmocka/cmocka/-/issues/38
    # Adds 64-bit Muslibc, Cheri ARM/Morello/128-bit pointer support
<<<<<<< HEAD
    GIT_REPOSITORY https://gitlab.com/cmocka/cmocka.git
    # latest master commit as of 2022-08-10
    GIT_TAG 59dc0013f9f29fcf212fe4911c78e734263ce24c
    DOWNLOAD_DIR "${EP_DOWNLOAD_DIR}" # if empty string, uses default
=======
    # Bug-fix for standard C POSIX compatibility
    URL https://gitlab.com/api/v4/projects/aloisklink%2Fcmocka/repository/archive.tar.bz2?sha=c911f1cb11479435818c59fd265c103b4d8c66fb
    URL_HASH SHA256=1ea81dd90548d488750635ba1a4935a8d7f32e749c9207412121f7cc5635cc87
>>>>>>> dd59f3a7
  )

  set(WITH_STATIC_LIB ON CACHE BOOL "CMocka: Build with a static library" FORCE)
  set(WITH_CMOCKERY_SUPPORT OFF CACHE BOOL "CMocka: Install a cmockery header" FORCE)
  set(WITH_EXAMPLES OFF CACHE BOOL "CMocka: Build examples" FORCE)
  set(UNIT_TESTING OFF CACHE BOOL "CMocka: Build with unit testing" FORCE)
  set(PICKY_DEVELOPER OFF CACHE BOOL "CMocka: Build with picky developer flags" FORCE)

  FetchContent_MakeAvailable(cmocka)

  # avoid install `cmocka` when running `make install`
  # work around until https://gitlab.kitware.com/cmake/cmake/-/issues/20167 is fixed
  if(IS_DIRECTORY "${cmocka_SOURCE_DIR}")
    set_property(DIRECTORY ${cmocka_SOURCE_DIR} PROPERTY EXCLUDE_FROM_ALL YES)
  endif()

  if (NOT TARGET cmocka::cmocka)
    add_library(cmocka::cmocka ALIAS cmocka)
  endif(NOT TARGET cmocka::cmocka)
elseif (NOT BUILD_ONLY_DOCS AND NOT (CMAKE_CROSSCOMPILING))
  find_package(cmocka 1.1.5 REQUIRED)
  add_library(cmocka::cmocka UNKNOWN IMPORTED)
  set_target_properties(cmocka::cmocka PROPERTIES
    INTERFACE_INCLUDE_DIRECTORIES ${CMOCKA_INCLUDE_DIR}
    IMPORTED_LOCATION ${CMOCKA_LIBRARY}
)
endif ()<|MERGE_RESOLUTION|>--- conflicted
+++ resolved
@@ -25,16 +25,10 @@
     cmocka
     # Use upstream in development cmocka version to fix https://gitlab.com/cmocka/cmocka/-/issues/38
     # Adds 64-bit Muslibc, Cheri ARM/Morello/128-bit pointer support
-<<<<<<< HEAD
-    GIT_REPOSITORY https://gitlab.com/cmocka/cmocka.git
-    # latest master commit as of 2022-08-10
-    GIT_TAG 59dc0013f9f29fcf212fe4911c78e734263ce24c
-    DOWNLOAD_DIR "${EP_DOWNLOAD_DIR}" # if empty string, uses default
-=======
     # Bug-fix for standard C POSIX compatibility
     URL https://gitlab.com/api/v4/projects/aloisklink%2Fcmocka/repository/archive.tar.bz2?sha=c911f1cb11479435818c59fd265c103b4d8c66fb
     URL_HASH SHA256=1ea81dd90548d488750635ba1a4935a8d7f32e749c9207412121f7cc5635cc87
->>>>>>> dd59f3a7
+    DOWNLOAD_DIR "${EP_DOWNLOAD_DIR}" # if empty string, uses default dir
   )
 
   set(WITH_STATIC_LIB ON CACHE BOOL "CMocka: Build with a static library" FORCE)
