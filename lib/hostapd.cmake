# Builds hostapd using ExternalProject

# v3.14.0+ is required by BUILD_IN_SOURCE + SOURCE_SUBDIR together
include(ExternalProject)

if (BUILD_ONLY_DOCS)
  return()
endif()

if (BUILD_HOSTAPD)
  set(HOSTAPD_INSTALL_DIR "${CMAKE_CURRENT_BINARY_DIR}")
  find_package(PkgConfig)
  if (NOT PKG_CONFIG_FOUND)
    message(FATAL_ERROR "pkg-config is required to build hostapd, but could not be found")
  endif()

  if (CMAKE_CROSSCOMPILING)
    message(
      WARNING
      "hostapd.cmake may not work correctly when cross-compiling. "
      "Please disable BUILD_HOSTAPD in your cmake config to skip compiling hostapd."
    )
  endif()

  configure_file(
    "${CMAKE_CURRENT_LIST_DIR}/hostapd.config.in"
    "${CMAKE_CURRENT_BINARY_DIR}/hostapd.config"
    @ONLY
  )

<<<<<<< HEAD
  configure_file(
    "${CMAKE_CURRENT_LIST_DIR}/eap.Makefile.in"
    "${CMAKE_CURRENT_BINARY_DIR}/eap.Makefile"
    @ONLY
  )

  FetchContent_Declare(hostapdsrc
    URL https://w1.fi/releases/hostapd-2.10.tar.gz
=======
  ExternalProject_Add(
    hostapd_externalproject
    URL
      https://w1.fi/releases/hostapd-2.10.tar.gz
      https://src.fedoraproject.org/repo/pkgs/hostapd/hostapd-2.10.tar.gz/sha512/243baa82d621f859d2507d8d5beb0ebda15a75548a62451dc9bca42717dcc8607adac49b354919a41d8257d16d07ac7268203a79750db0cfb34b51f80ff1ce8f/hostapd-2.10.tar.gz
>>>>>>> e31c8c8d
    URL_HASH SHA512=243baa82d621f859d2507d8d5beb0ebda15a75548a62451dc9bca42717dcc8607adac49b354919a41d8257d16d07ac7268203a79750db0cfb34b51f80ff1ce8f
    DOWNLOAD_DIR "${EP_DOWNLOAD_DIR}" # if empty string, uses default download dir
  )
  FetchContent_MakeAvailable(hostapdsrc)
endif ()

if (BUILD_HOSTAPD AND NOT (BUILD_ONLY_DOCS))
  ExternalProject_Add(
    hostapd_project
    SOURCE_DIR ${hostapdsrc_SOURCE_DIR}
    INSTALL_DIR "${HOSTAPD_INSTALL_DIR}"
    BUILD_IN_SOURCE true
    SOURCE_SUBDIR "hostapd" # we only care about hostapd, not the entire hostap dir
    # copy over the configure file that contains our cross-compile settings
    CONFIGURE_COMMAND
      cmake -E copy
        "${CMAKE_CURRENT_BINARY_DIR}/hostapd.config"
        <BINARY_DIR>/.config
    INSTALL_COMMAND cmake -E copy <BINARY_DIR>/hostapd <INSTALL_DIR>/hostapd
    STEP_TARGETS download # may be used by hostapd_eap externalproject
  )
  set(HOSTAPD "${HOSTAPD_INSTALL_DIR}/hostapd")
endif (BUILD_HOSTAPD)

# Builds the hostapd::libeap library.
# See https://w1.fi/cgit/hostap/tree/eap_example?h=hostap_2_10
#
# This build process is kind of a mess, since we need to modify how hostapd
# builds this library, since by default it's not a seperate file
if (BUILD_HOSTAPD_EAP_LIB)
  set(LIBEAP_INSTALL_DIR "${CMAKE_CURRENT_BINARY_DIR}/lib/libeap")

  configure_file(
    "${CMAKE_CURRENT_LIST_DIR}/hostapd.config.in"
    "${CMAKE_CURRENT_BINARY_DIR}/hostapd-eap.config"
    @ONLY
  )

  if ("${CMAKE_GENERATOR}" MATCHES "Makefiles")
    set(MAKE_COMMAND "$(MAKE)") # recursive make (uses the same make as the main project)
  else()
    # just run make in a subprocess. We use single-process, but hostapd is a small project
    set(MAKE_COMMAND "make")
  endif ()

  set(EAPLIB_SOURCE_DIR "${hostapdsrc_SOURCE_DIR}/libeap")
  ExternalProject_Add(
      hostapd_libeap_project
      URL
        https://w1.fi/releases/hostapd-2.10.tar.gz
        https://src.fedoraproject.org/repo/pkgs/hostapd/hostapd-2.10.tar.gz/sha512/243baa82d621f859d2507d8d5beb0ebda15a75548a62451dc9bca42717dcc8607adac49b354919a41d8257d16d07ac7268203a79750db0cfb34b51f80ff1ce8f/hostapd-2.10.tar.gz
      URL_HASH SHA512=243baa82d621f859d2507d8d5beb0ebda15a75548a62451dc9bca42717dcc8607adac49b354919a41d8257d16d07ac7268203a79750db0cfb34b51f80ff1ce8f
      DOWNLOAD_DIR "${EP_DOWNLOAD_DIR}" # if empty string, uses default download dir
      BUILD_IN_SOURCE true
      INSTALL_DIR "${LIBEAP_INSTALL_DIR}" # we have to set this in the `.config` file
      CONFIGURE_COMMAND
        COMMAND ${CMAKE_COMMAND} -E make_directory <SOURCE_DIR>/libeap
        COMMAND ${CMAKE_COMMAND} -E copy "${CMAKE_CURRENT_LIST_DIR}/libeap.mak" <SOURCE_DIR>/libeap/Makefile
        COMMAND ${CMAKE_COMMAND} -E copy "${CMAKE_CURRENT_BINARY_DIR}/hostapd-eap.config" <SOURCE_DIR>/libeap/.config
      BUILD_COMMAND ${CMAKE_COMMAND} -E env "PATH=$ENV{PATH}" "${MAKE_COMMAND}" -C <BINARY_DIR>/libeap
      INSTALL_COMMAND ${CMAKE_COMMAND} -E env "PATH=$ENV{PATH}" "${MAKE_COMMAND}" -C <BINARY_DIR>/libeap install
  )
  ExternalProject_Add_StepDependencies(
    hostapd_libeap_project
    configure
    "${CMAKE_CURRENT_LIST_DIR}/libeap.mak"
    "${CMAKE_CURRENT_BINARY_DIR}/hostapd-eap.config"
  )

  if (TARGET hostapd_externalproject-download)
    # If we're building hostapd_externalproject, wait for it to download to prevent
    # a race-condition
    add_dependencies(hostapd_libeap_project hostapd_externalproject-download)
  endif()

  # Hardcoded to be static, we can set CONFIG_SOLIB=yes in `.config` if we really want a shared-library
  set(LIBEAP_LIB "${LIBEAP_INSTALL_DIR}/lib/libeap.a")
  add_library(hostapd::libeap STATIC IMPORTED)

  set(LIBEAP_INCLUDE_DIRS "${LIBEAP_INSTALL_DIR}/include" "${LIBEAP_INSTALL_DIR}/include/utils")
  file(MAKE_DIRECTORY "${LIBEAP_INSTALL_DIR}/include" "${LIBEAP_INSTALL_DIR}/include/utils")

  set_target_properties(hostapd::libeap PROPERTIES
      IMPORTED_LOCATION "${LIBEAP_LIB}"
      INTERFACE_INCLUDE_DIRECTORIES "${LIBEAP_INCLUDE_DIRS}"
  )

  add_dependencies(hostapd::libeap hostapd_libeap_project)
endif (BUILD_HOSTAPD_EAP_LIB)<|MERGE_RESOLUTION|>--- conflicted
+++ resolved
@@ -28,22 +28,11 @@
     @ONLY
   )
 
-<<<<<<< HEAD
-  configure_file(
-    "${CMAKE_CURRENT_LIST_DIR}/eap.Makefile.in"
-    "${CMAKE_CURRENT_BINARY_DIR}/eap.Makefile"
-    @ONLY
-  )
-
-  FetchContent_Declare(hostapdsrc
-    URL https://w1.fi/releases/hostapd-2.10.tar.gz
-=======
   ExternalProject_Add(
     hostapd_externalproject
     URL
       https://w1.fi/releases/hostapd-2.10.tar.gz
       https://src.fedoraproject.org/repo/pkgs/hostapd/hostapd-2.10.tar.gz/sha512/243baa82d621f859d2507d8d5beb0ebda15a75548a62451dc9bca42717dcc8607adac49b354919a41d8257d16d07ac7268203a79750db0cfb34b51f80ff1ce8f/hostapd-2.10.tar.gz
->>>>>>> e31c8c8d
     URL_HASH SHA512=243baa82d621f859d2507d8d5beb0ebda15a75548a62451dc9bca42717dcc8607adac49b354919a41d8257d16d07ac7268203a79750db0cfb34b51f80ff1ce8f
     DOWNLOAD_DIR "${EP_DOWNLOAD_DIR}" # if empty string, uses default download dir
   )
