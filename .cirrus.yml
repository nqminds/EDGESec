task:
  name: FreeBSD
  freebsd_instance:
    matrix:
      - image_family: freebsd-14-0-snap
      # - image_family: freebsd-13-1 # currently not working
  cmake_dependencies_cache:
    # cache CMake dependencies
    folder: ./build/dl
    fingerprint_script:
      - echo $CIRRUS_OS
      # lib/*.cmake files contains the dependencies that we use
      - cat lib/*.cmake
  install_script: |
    # autoconf/automake/pkgconf is required by sqlite
    # bison/libtool/gettext is required by util-linux (uuid library)
    pkg install -y cmake llvm git lcov autoconf automake bison libtool gettext pkgconf
  install_check_version_script: |
    llvm-cov gcov --version
    clang --version
  configure_script: |
    cmake --preset freebsd -DCONFIGURE_COVERAGE=BOOL:ON
  build_script: |
    cmake --build --preset freebsd --parallel "$(($(sysctl -n hw.ncpu) + 1))"
  env:
    # list of tests that are currently failing on FreeBSD
<<<<<<< HEAD
    FAILING_TESTS: test_edgesec test_dnsmasq test_mdns_service
  # disable aslr for AddressSanitizer support
=======
    FAILING_TESTS: test_edgesec
>>>>>>> d8fc95b6
  test_script: |
    proccontrol -m aslr -s disable \
      ctest --preset freebsd --output-on-failure --output-junit junit-test-results.xml \
    || true # We look at junit XML output file for failures
  check_failing_tests_script: |
    # double-check that failing tests actually fail
    python -c "$CHECK_FAILING_TESTS" ./build/freebsd/junit-test-results.xml
  # test_with_coverage_script: |
  #   cmake --build --preset freebsd --parallel "$(($(sysctl -n hw.ncpu) + 1))" --target coverage
  # uploading coverage is currently a bit difficult
  # since the codecoverage uploader doesn't yet support FreeBSD

# Docker config.json that has read access to aloisklink's Docker container
registry_config: ENCRYPTED[5a6b9031edaf3284bf98b4510a3927884f65e0c223583b916c73fff30e9ccabdcede640829b0534a39ccc7916630ba36]
cheribuild_task:
  name: CheriBSD (morello-purecap)
  container:
    image: aloisklink/cheribuild-edgesec:morello-purecap
  cmake_dependencies_cache:
    # cache CMake dependencies
    folder: ./build/dl
    fingerprint_script:
      - echo "$CIRRUS_OS"
      # lib/*.cmake files contains the dependencies that we use
      - cat lib/*.cmake
  environment:
    # list of tests that are currently failing on CheriBSD
    FAILING_TESTS: >-
      test_edgesec
      test_runctl
      test_capture_service
      test_header_middleware
      test_sqlite_header
      test_sqlite_pcap
      test_os
      test_eloop
      test_sqliteu
      test_supervisor
      test_cmd_processor
      test_sqlite_macconn_writer
      test_hostapd
      test_ap_service_failure
      test_dnsmasq
      test_mdns_service

  build_script: |
    /home/ubuntu/cheribuild/cheribuild.py "edgesec-morello-purecap" \
      --edgesec/source-directory "$(pwd)" \
      --skip-update
  test_script: |
    # could use --test-extra-args='' to pass extra stuff to
    # https://github.com/CTSRD-CHERI/cheribuild/blob/main/test-scripts/run_ctest_tests.py
    /home/ubuntu/cheribuild/cheribuild.py "edgesec-morello-purecap" \
      --edgesec/source-directory "$(pwd)" \
      --skip-update \
      --run-tests \
    || true # We look at junit XML output file for failures
  check_failing_tests_script: |
    python3 -c "$CHECK_FAILING_TESTS" \
      /home/ubuntu/cheri/build/edgesec-morello-purecap-build/test-results*.xml

environment:
  # Script that loads a JUnit XML file generated from CTest,
  # (generated via `ctest --output-junit <file>`)
  # then checks to see if the list of failing tests is exactly the same as the
  # space separated list of tests in the `FAILING_TEST` environment variable.
  #
  # Example:
  #   FAILING_TESTS='test_a test_b' python3 -c "$CHECK_FAILING_TESTS" junit-test-results.xml
  CHECK_FAILING_TESTS: |
    #!/usr/bin/env python3
    import os

    expected_failing_tests=set(
      os.getenv("FAILING_TESTS").split(" ")
    )

    import sys
    import xml.etree.ElementTree as ET

    tree = ET.parse(sys.argv[1])
    root = tree.getroot()
    failing_tests = {
      testcase.get("name")
      for testcase in root.findall('testcase')
      if testcase.get("status") == "fail"
    }

    import unittest
    unittest.TestCase().assertSetEqual(
      expected_failing_tests,
      failing_tests,
      "❌ CTest failing tests do not match expected edgesec failing tests."
    )

    print("✅ CTest failing tests match expected edgesec failing tests.")<|MERGE_RESOLUTION|>--- conflicted
+++ resolved
@@ -24,12 +24,8 @@
     cmake --build --preset freebsd --parallel "$(($(sysctl -n hw.ncpu) + 1))"
   env:
     # list of tests that are currently failing on FreeBSD
-<<<<<<< HEAD
-    FAILING_TESTS: test_edgesec test_dnsmasq test_mdns_service
+    FAILING_TESTS: test_edgesec
   # disable aslr for AddressSanitizer support
-=======
-    FAILING_TESTS: test_edgesec
->>>>>>> d8fc95b6
   test_script: |
     proccontrol -m aslr -s disable \
       ctest --preset freebsd --output-on-failure --output-junit junit-test-results.xml \
