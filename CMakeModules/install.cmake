include(GNUInstallDirs) # automagically setup install dir locations
install(
  TARGETS edgesec
  RUNTIME
)

<<<<<<< HEAD
=======
if (BUILD_CAPTURE_SERVICE)
  install(
    TARGETS capsrv
    RUNTIME
  )
  if(BUILD_MDNS_SERVICE)
    install(
      TARGETS mdnsf
      RUNTIME
    )
  endif()
endif ()

>>>>>>> 5c6ab26d
# usually /usr/local/lib/edgesec (or /usr/lib/edgesec for .deb)
# EDGESEC_private_lib_dir is set in main CMakeLists.txt, as we need it to set RPATH before targets
# currently only hostapd, so it doesn't conflict with other hostapds
configure_file(
  "config.ini.in"
  "config.ini"
  ESCAPE_QUOTES # values are quoted, so we need to escape quotes
  @ONLY # we only use @VAR_NAME@ syntax
)
configure_file(config.ini.in config.ini.in COPYONLY)

# /etc/edgesec/config.ini folder
# runs configure_file again and install config.ini.in
# install(SCRIPT "./CMakeModules/InstallConfigFile.cmake")
install(CODE
  "execute_process(
    COMMAND ${CMAKE_COMMAND}
      -D_project_lower=${_project_lower}
      -DCMAKE_INSTALL_LIBDIR=${CMAKE_INSTALL_LIBDIR}
      -Dbuild_dir=${CMAKE_BINARY_DIR}
      -DCMAKE_INSTALL_PREFIX=\${CMAKE_INSTALL_PREFIX} # escape PREFIX so cmake --install --prefix works
      -P ${CMAKE_SOURCE_DIR}/CMakeModules/InstallConfigFile.cmake
  )"
)

get_filename_component(EDGESEC_cert_directory ${EDGESEC_cert_location} DIRECTORY)
get_filename_component(EDGESEC_cert_filename ${EDGESEC_cert_location} NAME)
install(FILES "${CMAKE_SOURCE_DIR}/deployment/rpi-config/CA.pem" DESTINATION "${EDGESEC_cert_directory}" RENAME "${EDGESEC_cert_filename}")

# for install /lib directories, we need to add a trailing "/" to avoid
# installing into ${EDGESEC_private_lib_dir}/lib
if (BUILD_UUID_LIB AND LIBUUID_LIB)
    install(DIRECTORY "${LIBUUID_LIB_DIR}/" DESTINATION ${EDGESEC_private_lib_dir} PATTERN "*.la" EXCLUDE)
endif ()

if (BUILD_SQLITE_LIB AND TARGET SQLite::SQLite3 AND LIBSQLITE_LIB_DIR)
  get_target_property(SQLite3_type SQLite::SQLite3 TYPE)
  if(SQLite3_type STREQUAL STATIC_LIBRARY)
    # don't bother installing static libs
  else()
    install(DIRECTORY "${LIBSQLITE_LIB_DIR}/" DESTINATION ${EDGESEC_private_lib_dir} PATTERN "*.la" EXCLUDE)
  endif()
endif ()

if(BUILD_OPENSSL_LIB AND LIBCRYPTO_LIB AND LIBOPENSSL_LIB_PATH)
  install(DIRECTORY "${LIBOPENSSL_LIB_PATH}/" DESTINATION ${EDGESEC_private_lib_dir})
endif ()

if (BUILD_MNL_LIB AND TARGET MNL::mnl AND MNL_LIBRARY)
  get_filename_component(MNL_LIBRARY_DIR ${MNL_LIBRARY} DIRECTORY)
  install(DIRECTORY ${MNL_LIBRARY_DIR}/ DESTINATION ${EDGESEC_private_lib_dir} PATTERN "*.la" EXCLUDE)
endif ()

if (BUILD_HOSTAPD AND HOSTAPD)
  install(PROGRAMS ${HOSTAPD} DESTINATION ${EDGESEC_libexec_dir})
endif ()<|MERGE_RESOLUTION|>--- conflicted
+++ resolved
@@ -4,22 +4,6 @@
   RUNTIME
 )
 
-<<<<<<< HEAD
-=======
-if (BUILD_CAPTURE_SERVICE)
-  install(
-    TARGETS capsrv
-    RUNTIME
-  )
-  if(BUILD_MDNS_SERVICE)
-    install(
-      TARGETS mdnsf
-      RUNTIME
-    )
-  endif()
-endif ()
-
->>>>>>> 5c6ab26d
 # usually /usr/local/lib/edgesec (or /usr/lib/edgesec for .deb)
 # EDGESEC_private_lib_dir is set in main CMakeLists.txt, as we need it to set RPATH before targets
 # currently only hostapd, so it doesn't conflict with other hostapds
