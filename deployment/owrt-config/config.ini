--- conflicted
+++ resolved
@@ -52,13 +52,7 @@
 rsnPairwise = "CCMP"
 ctrlInterface = "/var/run/hostapd"
 macaddrAcl = 2
-<<<<<<< HEAD
-dynamicVlan = 1
 vlanFile = "/var/run/hostapd-wlan1.vlan"
-=======
-dynamicVlan = 2
-vlanFile = "/srv/hostapd.vlan"
->>>>>>> 951fe91c
 loggerStdout = -1
 loggerStdoutLevel = 0
 loggerSyslog = -1
