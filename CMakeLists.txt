--- conflicted
+++ resolved
@@ -10,15 +10,6 @@
 include(FetchContent)
 include(ExternalProject)
 
-<<<<<<< HEAD
-if (NOT CMAKE_CROSSCOMPILING)
-  CHECK_GLIBC_VERSION()
-  IF (GLIBC_VERSION STREQUAL "2.2.1")
-    MESSAGE(FATAL_ERROR "Unsupported version of glibc: ${GLIBC_VERSION}")
-  ENDIF ()
-endif ()
-=======
->>>>>>> 0fcf911a
 
 string(TOLOWER ${CMAKE_HOST_SYSTEM_PROCESSOR} _sys)
 string(TOLOWER ${PROJECT_NAME} _project_lower)
