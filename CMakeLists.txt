--- conflicted
+++ resolved
@@ -167,15 +167,11 @@
   # only use standard C and opt-in to non-standard includes
   set(CMAKE_C_EXTENSIONS OFF)
 endif()
-<<<<<<< HEAD
-set(CMAKE_C_FLAGS "${CMAKE_C_FLAGS} -Wunused-variable -Wall -Wextra")
-=======
 add_compile_options(
   $<$<COMPILE_LANGUAGE:C>:-Wunused-variable>
   $<$<COMPILE_LANGUAGE:C>:-Wall>
   $<$<COMPILE_LANGUAGE:C>:-Wextra>
 )
->>>>>>> 400add4c
 
 set(CMAKE_CXX_STANDARD 11)
 set(CMAKE_CXX_STANDARD_REQUIRED ON)
