--- conflicted
+++ resolved
@@ -34,7 +34,7 @@
         "BUILD_NL_LIB": true,
         "USE_NETLINK_SERVICE": true,
         "USE_UCI_SERVICE": false,
-<<<<<<< HEAD
+        "USE_GENERIC_IP_SERVICE": false,
         "BUILD_HOSTAPD": true
       }
     },
@@ -54,14 +54,6 @@
         "type": "equals",
         "lhs": "${hostSystemName}",
         "rhs": "Linux"
-=======
-        "USE_GENERIC_IP_SERVICE": false,
-        "BUILD_HOSTAPD": true,
-        "LIB_MAKEFLAGS": {
-          "type": "STRING",
-          "value": "-j$(shell nproc)"
-        }
->>>>>>> 0fcf911a
       }
     }
   ],
