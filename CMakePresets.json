{
  "version": 3,
  "cmakeMinimumRequired": {
    "major": 3,
    "minor": 13,
    "patch": 0
  },
  "configurePresets": [
    {
      "name": "default",
      "displayName": "Default Config",
      "description": "Default build",
      "binaryDir": "${sourceDir}/build/${presetName}",
      "cacheVariables": {
        "CMAKE_BUILD_TYPE": {
          "type": "STRING",
          "value": "Debug"
        },
        "EP_DOWNLOAD_DIR": {
          "type": "PATH",
          "value": "${sourceDir}/build/dl"
        }
      }
    },
    {
      "name": "freebsd",
      "inherits": "default",
      "description": "FreeBSD build (alpha)",
      "toolchainFile": "${sourceDir}/CMakeModules/CMakeToolchains/clang.cmake",
      "cacheVariables": {
        "BUILD_MNL_LIB": false,
        "BUILD_NETLINK_LIB": false,
        "USE_NETLINK_SERVICE": false,
        "USE_UCI_SERVICE": false,
        "USE_GENERIC_IP_SERVICE": true,
        "USE_RADIUS_SERVICE": true,
        "BUILD_HOSTAPD": false,
        "USE_CRYPTO_SERVICE": false,
<<<<<<< HEAD
        "BUILD_OPENSSL3_LIB": false,
        "BUILD_CMOCKA_LIB": true
=======
        "BUILD_OPENSSL_LIB": false
>>>>>>> e31c8c8d
      }
    },
    {
      "name": "linux",
      "inherits": "default",
      "displayName": "Linux",
      "description": "Default build for Linux (uses netlink)",
      "cacheVariables": {
        "BUILD_MNL_LIB": true,
        "BUILD_NETLINK_LIB": true,
        "USE_NETLINK_SERVICE": true,
        "USE_UCI_SERVICE": false,
        "USE_GENERIC_IP_SERVICE": false,
        "USE_RADIUS_SERVICE": true,
        "BUILD_HOSTAPD": true,
        "BUILD_HOSTAPD_EAP_LIB": true,
        "USE_CRYPTO_SERVICE": false,
        "BUILD_OPENSSL3_LIB": false
      }
    },
    {
      "name": "linux/header",
      "inherits": "linux",
      "displayName": "Linux Header",
      "description": "Linux header (with header middlewares)",
      "cacheVariables": {
        "USE_CLEANER_MIDDLEWARE": false,
        "USE_HEADER_MIDDLEWARE": true,
        "USE_PCAP_MIDDLEWARE": false,
        "USE_TAP_MIDDLEWARE": false,
        "USE_PROTOBUF_MIDDLEWARE": false
      }
    },
    {
      "name": "recap",
      "inherits": "default",
      "displayName": "recap tool",
      "description": "recap tool",
      "cacheVariables": {
        "BUILD_MNL_LIB": false,
        "BUILD_NETLINK_LIB": false,
        "USE_NETLINK_SERVICE": false,
        "USE_UCI_SERVICE": false,
        "USE_GENERIC_IP_SERVICE": true,
        "USE_RADIUS_SERVICE": false,
        "BUILD_HOSTAPD": false,
        "USE_CRYPTO_SERVICE": false,
        "BUILD_OPENSSL3_LIB": false,
        "USE_HEADER_MIDDLEWARE": true,
        "USE_CAPTURE_SERVICE": true,
        "BUILD_SQLITE_LIB": true,
        "BUILD_UUID_LIB": true,
        "BUILD_PCAP_LIB": true
      }
    },
    {
      "name": "linux-with-crypt",
      "inherits": "linux",
      "displayName": "Linux (with crypto service)",
      "description": "Build for Linux using encrypted crypto service",
      "cacheVariables": {
        "USE_CRYPTO_SERVICE": true,
        "BUILD_OPENSSL3_LIB": true
      }
    },
    {
      "name": "linux-with-example-middlewares",
      "inherits": "linux",
      "displayName": "Linux (with example middlewares)",
      "description": "Build for Linux all example capture middlewares",
      "cacheVariables": {
        "USE_CLEANER_MIDDLEWARE": true,
        "USE_HEADER_MIDDLEWARE": true,
        "USE_PCAP_MIDDLEWARE": true,
        "USE_TAP_MIDDLEWARE": true,
        "USE_PROTOBUF_MIDDLEWARE": true
      }
    },
    {
      "name": "linux-with-tap",
      "inherits": "linux",
      "displayName": "Linux (with tap middleware)",
      "description": "Linux (with tap middleware)",
      "cacheVariables": {
        "USE_CLEANER_MIDDLEWARE": false,
        "USE_HEADER_MIDDLEWARE": false,
        "USE_PCAP_MIDDLEWARE": false,
        "USE_TAP_MIDDLEWARE": true,
        "USE_PROTOBUF_MIDDLEWARE": false
      }
    },
    {
      "name": "linux-with-protobuf",
      "inherits": "linux",
      "displayName": "Linux (with protobuf middleware)",
      "description": "Linux (with protobuf middleware)",
      "cacheVariables": {
        "BUILD_PROTOBUFC_LIB": true,
        "USE_CLEANER_MIDDLEWARE": false,
        "USE_HEADER_MIDDLEWARE": false,
        "USE_PCAP_MIDDLEWARE": false,
        "USE_TAP_MIDDLEWARE": false,
        "USE_PROTOBUF_MIDDLEWARE": true
      }
    },
    {
      "name": "clang",
      "inherits": "linux",
      "displayName": "Clang",
      "toolchainFile": "${sourceDir}/CMakeModules/CMakeToolchains/clang.cmake"
    },
    {
      "name": "openwrt",
      "inherits": "default",
      "displayName": "OpenWRT",
      "description": "Compile for an OpenWRT device",
      "cacheVariables": {
        "BUILD_MNL_LIB": false,
        "BUILD_NETLINK_LIB": false,
        "USE_NETLINK_SERVICE": false,
        "USE_UCI_SERVICE": true,
        "USE_GENERIC_IP_SERVICE": false,
        "USE_RADIUS_SERVICE": true,
        "USE_MDNS_SERVICE": true,
        "BUILD_HOSTAPD": false,
        "BUILD_EAP_LIB": true,
        "USE_CRYPTO_SERVICE": false,
        "BUILD_OPENSSL3_LIB": false
      }
    },
    {
      "name": "openwrt-with-header",
      "inherits": "openwrt",
      "displayName": "OpenWRT (with header middleware)",
      "description": "OpenWRT (with header middleware)",
      "cacheVariables": {
        "USE_CLEANER_MIDDLEWARE": false,
        "USE_HEADER_MIDDLEWARE": true,
        "USE_PCAP_MIDDLEWARE": false,
        "USE_TAP_MIDDLEWARE": false,
        "USE_PROTOBUF_MIDDLEWARE": false
      }
    },
    {
      "name": "openwrt-sdk",
      "inherits": "openwrt",
      "hidden": true,
      "displayName": "CMake config for cross-compiling OpenWRT with the SDK",
      "cacheVariables": {
        "BUILD_TESTING": false
      },
      "condition": {
        "type": "equals",
        "lhs": "${hostSystemName}",
        "rhs": "Linux"
      }
    },
    {
      "name": "openwrt-19.07.10/mvebu/cortexa9-with-header",
      "inherits": "openwrt-with-header",
      "displayName": "OpenWRT 19.07.10 mvebu/cortexa9 (with header middleware)",
      "description": "Cross-compile for OpenWRT 19.07.10 mvebu/cortexa9 (with header middleware)",
      "toolchainFile": "${sourceDir}/CMakeModules/CMakeToolchains/openwrt-19.07.10-mvebu-cortexa9.cmake",
      "condition": {
        "type": "equals",
        "lhs": "${hostSystemName}",
        "rhs": "Linux"
      }
    },
    {
      "name": "openwrt-19.07.10/mvebu/cortexa9",
      "inherits": "openwrt-sdk",
      "displayName": "OpenWRT 19.07.10 mvebu/cortexa9",
      "description": "Cross-compile for OpenWRT 19.07.10 mvebu/cortexa9 (aka Turris Omnia)",
      "toolchainFile": "${sourceDir}/CMakeModules/CMakeToolchains/openwrt-19.07.10-mvebu-cortexa9.cmake"
    },
    {
      "name": "openwrt-19.07.10/ath79/generic",
      "inherits": "openwrt-sdk",
      "displayName": "OpenWRT 19.07.10 ath79/generic",
      "description": "Cross-compile for OpenWRT 19.07.10 ath79/generic",
      "toolchainFile": "${sourceDir}/CMakeModules/CMakeToolchains/openwrt-19.07.10-ath79-generic.cmake"
    },
    {
      "name": "openwrt-21.02.3/ath79/generic",
      "inherits": "openwrt-sdk",
      "displayName": "OpenWRT 21.02.3 ath79/generic",
      "description": "Cross-compile for OpenWRT 21.02.3 ath79/generic",
      "toolchainFile": "${sourceDir}/CMakeModules/CMakeToolchains/openwrt-21.02.3-ath79-generic.cmake"
    },
    {
      "name": "openwrt-21.02.1/bcm27xx/bcm2710",
      "inherits": "openwrt-sdk",
      "displayName": "OpenWRT 21.02.1 bcm27xx/bcm2710",
      "description": "Cross-compile for OpenWRT 21.02.1 bcm27xx/bcm2710 (aka Raspberry Pi 3)",
      "toolchainFile": "${sourceDir}/CMakeModules/CMakeToolchains/openwrt-21.02.1-bcm27xx-bcm2710.cmake"
    }
  ],
  "buildPresets": [
    {
      "name": "default",
      "configurePreset": "default"
    },
    {
      "name": "linux",
      "configurePreset": "linux"
    },
    {
      "name": "recap",
      "configurePreset": "recap"
    },
    {
      "name": "freebsd",
      "configurePreset": "freebsd"
    },
    {
      "name": "linux/header",
      "configurePreset": "linux/header"
    },
    {
      "name": "linux-with-crypt",
      "configurePreset": "linux-with-crypt"
    },
    {
      "name": "linux-with-example-middlewares",
      "configurePreset": "linux-with-example-middlewares"
    },
    {
      "name": "linux-with-tap",
      "configurePreset": "linux-with-tap"
    },
    {
      "name": "linux-with-protobuf",
      "configurePreset": "linux-with-protobuf"
    },
    {
      "name": "clang",
      "configurePreset": "clang"
    },
    {
      "name": "openwrt",
      "configurePreset": "openwrt"
    },
    {
      "name": "openwrt-with-header",
      "configurePreset": "openwrt-with-header"
    },
    {
      "name": "openwrt-19.07.10/mvebu/cortexa9",
      "configurePreset": "openwrt-19.07.10/mvebu/cortexa9"
    },
    {
      "name": "openwrt-19.07.10/mvebu/cortexa9-with-header",
      "configurePreset": "openwrt-19.07.10/mvebu/cortexa9-with-header"
    },
    {
      "name": "openwrt-19.07.10/ath79/generic",
      "configurePreset": "openwrt-19.07.10/ath79/generic"
    },
    {
      "name": "openwrt-21.02.3/ath79/generic",
      "configurePreset": "openwrt-21.02.3/ath79/generic"
    },
    {
      "name": "openwrt-21.02.1/bcm27xx/bcm2710",
      "configurePreset": "openwrt-21.02.1/bcm27xx/bcm2710"
    }
  ],
  "testPresets": [
    {
      "name": "default",
      "configurePreset": "default"
    },
    {
      "name": "linux",
      "configurePreset": "linux"
    },
    {
      "name": "linux-with-example-middlewares",
      "configurePreset": "linux-with-example-middlewares"
    },
    {
      "name": "linux-with-tap",
      "configurePreset": "linux-with-tap"
    },
    {
      "name": "linux-with-protobuf",
      "configurePreset": "linux-with-protobuf"
    },
    {
      "name": "recap",
      "configurePreset": "recap"
    },
    {
      "name": "linux-with-crypt",
      "configurePreset": "linux-with-crypt"
    },
    {
      "name": "freebsd",
      "configurePreset": "freebsd",
      "condition": {
        "type": "equals",
        "lhs": "${hostSystemName}",
        "rhs": "FreeBSD"
      }
    },
    {
      "name": "openwrt",
      "configurePreset": "openwrt",
      "environment": {
        "LD_LIBRARY_PATH": "${sourceDir}/build/${presetName}/lib/ubox/lib"
      }
    },
    {
      "name": "openwrt-with-header",
      "configurePreset": "openwrt-with-header",
      "inherits": "openwrt"
    },
    {
      "name": "clang",
      "configurePreset": "clang"
    }
  ]
}<|MERGE_RESOLUTION|>--- conflicted
+++ resolved
@@ -36,12 +36,8 @@
         "USE_RADIUS_SERVICE": true,
         "BUILD_HOSTAPD": false,
         "USE_CRYPTO_SERVICE": false,
-<<<<<<< HEAD
         "BUILD_OPENSSL3_LIB": false,
-        "BUILD_CMOCKA_LIB": true
-=======
-        "BUILD_OPENSSL_LIB": false
->>>>>>> e31c8c8d
+        "BUILD_CMOCKA_LIB": false
       }
     },
     {
