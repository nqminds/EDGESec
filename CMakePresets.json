--- conflicted
+++ resolved
@@ -211,10 +211,6 @@
       "configurePreset": "linux-with-crypt"
     },
     {
-<<<<<<< HEAD
-      "name": "clang",
-      "configurePreset": "clang"
-=======
       "name": "openwrt",
       "configurePreset": "openwrt",
       "environment": {
@@ -225,7 +221,10 @@
       "name": "openwrt-with-header",
       "configurePreset": "openwrt-with-header",
       "inherits": "openwrt"
->>>>>>> 651212e1
+    },
+    {
+      "name": "clang",
+      "configurePreset": "clang"
     }
   ]
 }