--- conflicted
+++ resolved
@@ -94,10 +94,6 @@
   }
 
   len = utarray_len(config_ifinfo_array);
-<<<<<<< HEAD
-=======
-
->>>>>>> 6abf7393
   if (len <= 1) {
     return context->default_open_vlanid;
   }
