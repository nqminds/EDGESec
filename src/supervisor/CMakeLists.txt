--- conflicted
+++ resolved
@@ -50,15 +50,8 @@
     allocs os log net base64 utarray domain # the ./utils/
 )
 if (USE_CRYPTO_SERVICE)
-<<<<<<< HEAD
   target_link_libraries(cmd_processor PRIVATE crypt_commands)
 endif()
-=======
-  target_link_libraries(cmd_processor PRIVATE system_commands crypt_commands network_commands mac_mapper sockctl net log os firewall_service iface base64)
-else ()
-  target_link_libraries(cmd_processor PRIVATE system_commands network_commands mac_mapper sockctl net log os firewall_service iface base64)
-endif ()
->>>>>>> 735bf060
 
 add_library(supervisor_config INTERFACE)
 set_target_properties(supervisor_config PROPERTIES PUBLIC_HEADER "supervisor_config.h")
