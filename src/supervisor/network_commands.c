/**
 * @file
 * @author Alexandru Mereacre
 * @date 2021
 * @copyright
 * SPDX-FileCopyrightText: © 2021 NQMCyber Ltd and edgesec contributors
 * SPDX-License-Identifier: LGPL-3.0-or-later
 * @brief File containing the implementation of the network commands.
 */
#include <libgen.h>

#include "mac_mapper.h"
#include "supervisor.h"
#include "supervisor_utils.h"
#include "sqlite_macconn_writer.h"
#include "network_commands.h"

#include "../ap/ap_config.h"
#include "../ap/ap_service.h"
#ifdef WITH_CRYPTO_SERVICE
#include "../crypt/crypt_service.h"
#endif
#include "../capture/capture_service.h"
#include "../dhcp/dhcp_service.h"
#include "../utils/allocs.h"
#include "../utils/os.h"
#include "../utils/log.h"
#include "../utils/net.h"
#include "../utils/base64.h"
#include "../utils/eloop.h"
#include "../firewall/firewall_service.h"

#define ANALYSER_FILTER_FORMAT                                                 \
  "\"ether dst " MACSTR " or ether src " MACSTR "\""

void free_ticket(struct supervisor_context *context) {
  struct auth_ticket *ticket = context->ticket;
  if (ticket != NULL) {
    log_debug("Freeing ticket");
    os_free(ticket);
    context->ticket = NULL;
  }
}

void eloop_ticket_timeout_handler(void *eloop_ctx, void *user_ctx) {
  (void)eloop_ctx;

  struct supervisor_context *context = (struct supervisor_context *)user_ctx;
  log_debug("Auth ticket timeout, removing ticket");
  free_ticket(context);
}

int accept_mac_cmd(struct supervisor_context *context, uint8_t *mac_addr,
                   int vlanid) {
  struct mac_conn conn;
  struct mac_conn_info info;
  struct vlan_conn vlan_conn;
  char mac_str[MACSTR_LEN];
  init_default_mac_info(&info, context->default_open_vlanid,
                        context->allow_all_nat);

  sprintf(mac_str, MACSTR, MAC2STR(mac_addr));
  log_debug("ACCEPT_MAC mac=%s with vlanid=%d", mac_str, vlanid);

  if (get_mac_mapper(&context->mac_mapper, mac_addr, &info) < 0) {
    log_error("get_mac_mapper fail");
    return -1;
  }

  os_memcpy(conn.mac_addr, mac_addr, ETHER_ADDR_LEN);
  info.allow_connection = true;
  info.vlanid = vlanid;
  os_memcpy(&conn.info, &info, sizeof(struct mac_conn_info));

  if (get_vlan_mapper(&context->vlan_mapper, conn.info.vlanid, &vlan_conn) <=
      0) {
    log_error("get_vlan_mapper fail");
    return -1;
  }

<<<<<<< HEAD
  os_memcpy(conn.info.ifname, vlan_conn.ifname, IF_NAMESIZE);
  if (!save_mac_mapper(context, conn)) {
=======
  os_memcpy(conn.info.ifname, vlan_conn.ifname, IFNAMSIZ);
  if (save_mac_mapper(context, conn) < 0) {
>>>>>>> f34bbd4c
    log_error("save_mac_mapper fail");
    return -1;
  }

  if (clear_dhcp_lease(mac_str, &context->dconfig) < 0) {
    log_error("clear_dhcp_lease fail");
    return -1;
  }

  if (check_sta_ap_command(&context->hconfig, mac_str) == 0) {
    if (disconnect_ap_command(&context->hconfig, mac_str) < 0) {
      log_error("disconnect_ap_command fail");
      return -1;
    }
  }

  return 0;
}

int deny_mac_cmd(struct supervisor_context *context, uint8_t *mac_addr) {
  struct mac_conn conn;
  struct mac_conn_info info;
  char mac_str[MACSTR_LEN];
  init_default_mac_info(&info, context->default_open_vlanid,
                        context->allow_all_nat);

  sprintf(mac_str, MACSTR, MAC2STR(mac_addr));
  log_debug("DENY_MAC mac=%s", mac_str);

  get_mac_mapper(&context->mac_mapper, mac_addr, &info);
  os_memcpy(conn.mac_addr, mac_addr, ETHER_ADDR_LEN);
  info.allow_connection = false;
  os_memcpy(&conn.info, &info, sizeof(struct mac_conn_info));
  if (save_mac_mapper(context, conn) < 0) {
    log_error("save_mac_mapper fail");
    return -1;
  }

  if (disconnect_ap_command(&context->hconfig, mac_str) < 0) {
    log_error("disconnect_ap_command fail");
    return -1;
  }

  return 0;
}

int add_nat_ip(struct supervisor_context *context, char *ip_addr) {
  if (validate_ipv4_string(ip_addr)) {
    if (fw_add_nat(context->fw_ctx, ip_addr) < 0) {
      log_error("fw_add_nat fail");
      return -1;
    }
  }

  return 0;
}

int remove_nat_ip(struct supervisor_context *context, char *ip_addr) {
  if (validate_ipv4_string(ip_addr)) {
    if (fw_remove_nat(context->fw_ctx, ip_addr) < 0) {
      log_error("fw_remove_nat fail");
      return -1;
    }
  }

  return 0;
}

int add_nat_cmd(struct supervisor_context *context, uint8_t *mac_addr) {
  struct mac_conn conn;
  struct mac_conn_info info;
  init_default_mac_info(&info, context->default_open_vlanid,
                        context->allow_all_nat);

  log_debug("ADD_NAT mac=" MACSTR, MAC2STR(mac_addr));
  if (get_mac_mapper(&context->mac_mapper, mac_addr, &info) < 0) {
    log_error("get_mac_mapper fail");
    return -1;
  }

  os_memcpy(conn.mac_addr, mac_addr, ETHER_ADDR_LEN);
  info.nat = true;
  os_memcpy(&conn.info, &info, sizeof(struct mac_conn_info));

  if (add_nat_ip(context, info.ip_addr) < 0) {
    log_error("add_nat_ip fail");
    return -1;
  }

  if (add_nat_ip(context, info.ip_sec_addr) < 0) {
    log_error("add_nat_ip fail");
    return -1;
  }

  if (save_mac_mapper(context, conn) < 0) {
    log_error("save_mac_mapper fail");
    return -1;
  }

  return 0;
}

int remove_nat_cmd(struct supervisor_context *context, uint8_t *mac_addr) {
  struct mac_conn conn;
  struct mac_conn_info info;
  init_default_mac_info(&info, context->default_open_vlanid,
                        context->allow_all_nat);

  log_debug("REMOVE_NAT mac=" MACSTR, MAC2STR(mac_addr));
  if (get_mac_mapper(&context->mac_mapper, mac_addr, &info) < 0) {
    log_error("get_mac_mapper fail");
    return -1;
  }

  os_memcpy(conn.mac_addr, mac_addr, ETHER_ADDR_LEN);
  info.nat = false;
  os_memcpy(&conn.info, &info, sizeof(struct mac_conn_info));

  if (remove_nat_ip(context, info.ip_addr) < 0) {
    log_error("remove_nat_ip fail");
    return -1;
  }

  if (remove_nat_ip(context, info.ip_sec_addr) < 0) {
    log_error("remove_nat_ip fail");
    return -1;
  }

  if (save_mac_mapper(context, conn) < 0) {
    log_error("save_mac_mapper fail");
    return -1;
  }

  return 0;
}

int assign_psk_cmd(struct supervisor_context *context, uint8_t *mac_addr,
                   char *pass, int pass_len) {
  struct mac_conn conn;
  struct mac_conn_info info;
  init_default_mac_info(&info, context->default_open_vlanid,
                        context->allow_all_nat);

  log_debug("ASSIGN_PSK mac=" MACSTR ", pass_len=%d", MAC2STR(mac_addr),
            pass_len);

  get_mac_mapper(&context->mac_mapper, mac_addr, &info);
  os_memcpy(info.pass, pass, pass_len);
  info.pass_len = pass_len;
  os_memcpy(conn.mac_addr, mac_addr, ETHER_ADDR_LEN);
  os_memcpy(&conn.info, &info, sizeof(struct mac_conn_info));

  if (save_mac_mapper(context, conn) < 0) {
    log_error("save_mac_mapper fail");
    return -1;
  }

  return 0;
}

int add_bridge_ip(struct supervisor_context *context, char *ip_addr_left,
                  char *ip_addr_right) {
  if (validate_ipv4_string(ip_addr_left) &&
      validate_ipv4_string(ip_addr_right)) {
    if (fw_add_bridge(context->fw_ctx, ip_addr_left, ip_addr_right) < 0) {
      log_error("fw_add_bridge fail");
      return -1;
    }
  }

  return 0;
}

int delete_bridge_ip(struct supervisor_context *context, char *ip_addr_left,
                     char *ip_addr_right) {
  if (validate_ipv4_string(ip_addr_left) &&
      validate_ipv4_string(ip_addr_right)) {
    if (fw_remove_bridge(context->fw_ctx, ip_addr_left, ip_addr_right) < 0) {
      log_error("fw_remove_bridge fail");
      return -1;
    }
  }

  return 0;
}

int add_bridge_mac_cmd(struct supervisor_context *context,
                       uint8_t *left_mac_addr, uint8_t *right_mac_addr) {
  struct mac_conn_info left_info, right_info;

  log_debug("ADD_BRIDGE left_mac=" MACSTR ", right_mac=" MACSTR,
            MAC2STR(left_mac_addr), MAC2STR(right_mac_addr));

  if (add_bridge_mac(context->bridge_list, left_mac_addr, right_mac_addr) >=
      0) {
    if (get_mac_mapper(&context->mac_mapper, left_mac_addr, &left_info) == 1 &&
        get_mac_mapper(&context->mac_mapper, right_mac_addr, &right_info) ==
            1) {
      if (add_bridge_ip(context, left_info.ip_addr, right_info.ip_addr) < 0) {
        log_error("add_bridge_ip fail");
        return -1;
      }
      if (add_bridge_ip(context, left_info.ip_addr, right_info.ip_sec_addr) <
          0) {
        log_error("add_bridge_ip fail");
        return -1;
      }
      if (add_bridge_ip(context, left_info.ip_sec_addr, right_info.ip_addr) <
          0) {
        log_error("add_bridge_ip fail");
        return -1;
      }
      if (add_bridge_ip(context, left_info.ip_sec_addr,
                        right_info.ip_sec_addr) < 0) {
        log_error("add_bridge_ip fail");
        return -1;
      }
    }
  } else {
    log_error("add_bridge_mac fail");
    return -1;
  }

  return 0;
}

int add_bridge_ip_cmd(struct supervisor_context *context, char *left_ip_addr,
                      char *right_ip_addr) {
  int ret;
  uint8_t left_mac_addr[ETHER_ADDR_LEN], right_mac_addr[ETHER_ADDR_LEN];

  ret = get_ip_mapper(&context->mac_mapper, left_ip_addr, left_mac_addr);
  if (ret < 0) {
    log_error("get_ip_mapper fail");
    return -1;
  } else if (!ret) {
    log_error("src MAC not found for bridge connection left_ip=%s, right_ip=%s",
              left_ip_addr, right_ip_addr);
    return -1;
  }

  ret = get_ip_mapper(&context->mac_mapper, right_ip_addr, right_mac_addr);

  if (ret < 0) {
    log_error("get_ip_mapper fail");
    return -1;
  } else if (!ret) {
    log_error("dst MAC not found for bridge connection left_ip=%s, right_ip=%s",
              left_ip_addr, right_ip_addr);
    return -1;
  }

  log_debug("ADD_BRIDGE left_ip=%s, right_ip=%s", left_ip_addr, right_ip_addr);

  if (check_bridge_exist(context->bridge_list, left_mac_addr, right_mac_addr) >
      0) {
    log_debug("Bridge between %s and %s already exists", left_ip_addr,
              right_ip_addr);
    return 0;
  }

  if (add_bridge_mac_cmd(context, left_mac_addr, right_mac_addr) < 0) {
    log_error("add_bridge_cmd fail");
    return -1;
  }

  return 0;
}

int remove_bridge_cmd(struct supervisor_context *context,
                      uint8_t *left_mac_addr, uint8_t *right_mac_addr) {
  struct mac_conn_info left_info, right_info;

  log_debug("REMOVE_BRIDGE left_mac=" MACSTR ", right_mac=" MACSTR,
            MAC2STR(left_mac_addr), MAC2STR(right_mac_addr));

  if (remove_bridge_mac(context->bridge_list, left_mac_addr, right_mac_addr) >=
      0) {
    if (get_mac_mapper(&context->mac_mapper, left_mac_addr, &left_info) == 1 &&
        get_mac_mapper(&context->mac_mapper, right_mac_addr, &right_info) ==
            1) {
      if (delete_bridge_ip(context, left_info.ip_addr, right_info.ip_addr) <
          0) {
        log_error("delete_bridge_ip fail");
        return -1;
      }
      if (delete_bridge_ip(context, left_info.ip_addr, right_info.ip_sec_addr) <
          0) {
        log_error("delete_bridge_ip fail");
        return -1;
      }
      if (delete_bridge_ip(context, left_info.ip_sec_addr, right_info.ip_addr) <
          0) {
        log_error("delete_bridge_ip fail");
        return -1;
      }
      if (delete_bridge_ip(context, left_info.ip_sec_addr,
                           right_info.ip_sec_addr) < 0) {
        log_error("delete_bridge_ip fail");
        return -1;
      }
    }
  } else {
    log_error("remove_bridge_mac fail");
    return -1;
  }

  return 0;
}

int clear_bridges_cmd(struct supervisor_context *context, uint8_t *mac_addr) {
  struct mac_conn *mac_list = NULL;
  int mac_list_len = get_mac_list(&context->mac_mapper, &mac_list);

  log_debug("CLEAR_BRIDGES mac=" MACSTR, MAC2STR(mac_addr));

  if (mac_list != NULL) {
    for (int count = 0; count < mac_list_len; count++) {
      struct mac_conn el = mac_list[count];
      remove_bridge_cmd(context, mac_addr, el.mac_addr);
    }

    os_free(mac_list);
  }

  return 0;
}

uint8_t *register_ticket_cmd(struct supervisor_context *context,
                             uint8_t *mac_addr, char *label, int vlanid) {
  log_debug("REGISTER_TICKET for mac=" MACSTR ", label=%s and vlanid=%d",
            MAC2STR(mac_addr), label, vlanid);

  if (context->ticket != NULL) {
    log_debug("Auth ticket is still active");
    return NULL;
  }

  context->ticket = os_zalloc(sizeof(struct auth_ticket));

  if (context->ticket == NULL) {
    log_errno("os_malloc");
    return NULL;
  }

  strcpy(context->ticket->device_label, label);
  context->ticket->vlanid = vlanid;
  context->ticket->passphrase_len = TICKET_PASSPHRASE_SIZE;

  if (os_get_random_number_s(context->ticket->passphrase,
                             context->ticket->passphrase_len) < 0) {
    log_error("os_get_random_number_s fail");
    os_free(context->ticket);
    return NULL;
  }

  if (eloop_register_timeout(context->eloop, TICKET_TIMEOUT, 0,
                             eloop_ticket_timeout_handler, NULL,
                             (void *)context) < 0) {
    log_error("eloop_register_timeout fail");
    os_free(context->ticket);
    return NULL;
  }

  return context->ticket->passphrase;
}

int clear_psk_cmd(struct supervisor_context *context, uint8_t *mac_addr) {
  struct mac_conn conn;
  struct mac_conn_info info;

  init_default_mac_info(&info, context->default_open_vlanid,
                        context->allow_all_nat);

  log_debug("CLEAR_PSK for mac=" MACSTR, MAC2STR(mac_addr));

  get_mac_mapper(&context->mac_mapper, mac_addr, &info);
  os_memset(info.pass, 0, AP_SECRET_LEN);
  info.pass_len = 0;
  os_memcpy(conn.mac_addr, mac_addr, ETHER_ADDR_LEN);
  os_memcpy(&conn.info, &info, sizeof(struct mac_conn_info));

  if (save_mac_mapper(context, conn) < 0) {
    log_error("save_mac_mapper fail");
    return -1;
  }

  return 0;
}<|MERGE_RESOLUTION|>--- conflicted
+++ resolved
@@ -78,13 +78,8 @@
     return -1;
   }
 
-<<<<<<< HEAD
   os_memcpy(conn.info.ifname, vlan_conn.ifname, IF_NAMESIZE);
-  if (!save_mac_mapper(context, conn)) {
-=======
-  os_memcpy(conn.info.ifname, vlan_conn.ifname, IFNAMSIZ);
-  if (save_mac_mapper(context, conn) < 0) {
->>>>>>> f34bbd4c
+  if (save_mac_mapper(context, conn) < 0) {
     log_error("save_mac_mapper fail");
     return -1;
   }
