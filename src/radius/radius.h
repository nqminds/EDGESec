--- conflicted
+++ resolved
@@ -1,14 +1,5 @@
 /**
  * @file
-<<<<<<< HEAD
- * @author Alexandru Mereacre
- * @date 2023
- * @copyright
- * SPDX-FileCopyrightText: Copyright (c) 2002-2009, 2012, 2014-2015, Jouni
- * Malinen <j@w1.fi> SPDX-License-Identifier: BSD license
- * @version hostapd-2.10
- * @brief RADIUS message processing
-=======
  * @brief RADIUS message processing
  * @author Alexandru Mereacre, Jouni Malinen
  * @copyright SPDX-FileCopyrightText: © 2022-2023 NQMCyber Ltd and edgesec
@@ -18,7 +9,6 @@
  * @copyright SPDX-License-Identifier: BSD-3-clause
  * @version Adapted from [hostap 2.10 -
  * `src/radius/radius.h`](https://w1.fi/cgit/hostap/tree/src/radius/radius.c?h=hostap_2_10)
->>>>>>> e31c8c8d
  */
 
 #ifndef RADIUS_H
