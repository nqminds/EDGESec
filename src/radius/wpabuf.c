/**
 * @file
<<<<<<< HEAD
 * @author Alexandru Mereacre
 * @date 2023
 * @copyright
 * SPDX-FileCopyrightText: Copyright (c) 2007-2012, Jouni Malinen <j@w1.fi>
 * SPDX-License-Identifier: BSD license
 * @version hostapd-2.10
 * @brief Dynamic data buffer
=======
 * @brief Dynamic data buffer
 * @author Alexandru Mereacre, Jouni Malinen
 * @copyright SPDX-FileCopyrightText: © 2022-2023 NQMCyber Ltd and edgesec
 * contributors
 * @copyright SPDX-FileCopyrightText: © 2007-2012, Jouni Malinen <j@w1.fi>
 * @copyright SPDX-License-Identifier: BSD-3-clause
 * @version Adapted from [hostap 2.10 -
 * `src/utils/wpabuf.c`](https://w1.fi/cgit/hostap/tree/src/utils/wpabuf.c?h=hostap_2_10)
>>>>>>> e31c8c8d
 */

#include "wpabuf.h"
#include "common.h"

#include "utils/allocs.h"
#include "utils/log.h"
#include "utils/os.h"

#ifdef WPA_TRACE
#define WPABUF_MAGIC 0x51a974e3

struct wpabuf_trace {
  unsigned int magic;
} __attribute__((aligned(8)));

static struct wpabuf_trace *wpabuf_get_trace(const struct wpabuf *buf) {
  return (struct wpabuf_trace *)((const u8 *)buf - sizeof(struct wpabuf_trace));
}
#endif /* WPA_TRACE */

static void wpabuf_overflow(const struct wpabuf *buf, size_t len) {
#ifdef WPA_TRACE
  struct wpabuf_trace *trace = wpabuf_get_trace(buf);
  if (trace->magic != WPABUF_MAGIC) {
    wpa_printf(MSG_ERROR, "wpabuf: invalid magic %x", trace->magic);
  }
#endif /* WPA_TRACE */
  wpa_printf(MSG_ERROR, "wpabuf %p (size=%lu used=%lu) overflow len=%lu", buf,
             (unsigned long)buf->size, (unsigned long)buf->used,
             (unsigned long)len);
  wpa_trace_show("wpabuf overflow");
  abort();
}

int wpabuf_resize(struct wpabuf **_buf, size_t add_len) {
  struct wpabuf *buf = *_buf;
#ifdef WPA_TRACE
  struct wpabuf_trace *trace;
#endif /* WPA_TRACE */

  if (buf == NULL) {
    *_buf = wpabuf_alloc(add_len);
    return *_buf == NULL ? -1 : 0;
  }

#ifdef WPA_TRACE
  trace = wpabuf_get_trace(buf);
  if (trace->magic != WPABUF_MAGIC) {
    wpa_printf(MSG_ERROR, "wpabuf: invalid magic %x", trace->magic);
    wpa_trace_show("wpabuf_resize invalid magic");
    abort();
  }
#endif /* WPA_TRACE */

  if (buf->used + add_len > buf->size) {
    unsigned char *nbuf;
    if (buf->flags & WPABUF_FLAG_EXT_DATA) {
      nbuf = os_realloc(buf->buf, buf->used + add_len);
      if (nbuf == NULL)
        return -1;
      os_memset(nbuf + buf->used, 0, add_len);
      buf->buf = nbuf;
    } else {
#ifdef WPA_TRACE
      nbuf = os_realloc(trace, sizeof(struct wpabuf_trace) +
                                   sizeof(struct wpabuf) + buf->used + add_len);
      if (nbuf == NULL)
        return -1;
      trace = (struct wpabuf_trace *)nbuf;
      buf = (struct wpabuf *)(trace + 1);
      os_memset(nbuf + sizeof(struct wpabuf_trace) + sizeof(struct wpabuf) +
                    buf->used,
                0, add_len);
#else  /* WPA_TRACE */
      nbuf = os_realloc(buf, sizeof(struct wpabuf) + buf->used + add_len);
      if (nbuf == NULL)
        return -1;
      buf = (struct wpabuf *)nbuf;
      os_memset(nbuf + sizeof(struct wpabuf) + buf->used, 0, add_len);
#endif /* WPA_TRACE */
      buf->buf = (u8 *)(buf + 1);
      *_buf = buf;
    }
    buf->size = buf->used + add_len;
  }

  return 0;
}

/**
 * wpabuf_alloc - Allocate a wpabuf of the given size
 * @len: Length for the allocated buffer
 * Returns: Buffer to the allocated wpabuf or %NULL on failure
 */
struct wpabuf *wpabuf_alloc(size_t len) {
#ifdef WPA_TRACE
  struct wpabuf_trace *trace =
      os_zalloc(sizeof(struct wpabuf_trace) + sizeof(struct wpabuf) + len);
  struct wpabuf *buf;
  if (trace == NULL)
    return NULL;
  trace->magic = WPABUF_MAGIC;
  buf = (struct wpabuf *)(trace + 1);
#else  /* WPA_TRACE */
  struct wpabuf *buf = os_zalloc(sizeof(struct wpabuf) + len);
  if (buf == NULL)
    return NULL;
#endif /* WPA_TRACE */

  buf->size = len;
  buf->buf = (u8 *)(buf + 1);
  return buf;
}

struct wpabuf *wpabuf_alloc_ext_data(u8 *data, size_t len) {
#ifdef WPA_TRACE
  struct wpabuf_trace *trace =
      os_zalloc(sizeof(struct wpabuf_trace) + sizeof(struct wpabuf));
  struct wpabuf *buf;
  if (trace == NULL)
    return NULL;
  trace->magic = WPABUF_MAGIC;
  buf = (struct wpabuf *)(trace + 1);
#else  /* WPA_TRACE */
  struct wpabuf *buf = os_zalloc(sizeof(struct wpabuf));
  if (buf == NULL)
    return NULL;
#endif /* WPA_TRACE */

  buf->size = len;
  buf->used = len;
  buf->buf = data;
  buf->flags |= WPABUF_FLAG_EXT_DATA;

  return buf;
}

struct wpabuf *wpabuf_alloc_copy(const void *data, size_t len) {
  struct wpabuf *buf = wpabuf_alloc(len);
  if (buf)
    wpabuf_put_data(buf, data, len);
  return buf;
}

struct wpabuf *wpabuf_dup(const struct wpabuf *src) {
  struct wpabuf *buf = wpabuf_alloc(wpabuf_len(src));
  if (buf)
    wpabuf_put_data(buf, wpabuf_head(src), wpabuf_len(src));
  return buf;
}

/**
 * wpabuf_free - Free a wpabuf
 * @buf: wpabuf buffer
 */
void wpabuf_free(struct wpabuf *buf) {
#ifdef WPA_TRACE
  struct wpabuf_trace *trace;
  if (buf == NULL)
    return;
  trace = wpabuf_get_trace(buf);
  if (trace->magic != WPABUF_MAGIC) {
    wpa_printf(MSG_ERROR, "wpabuf_free: invalid magic %x", trace->magic);
    wpa_trace_show("wpabuf_free magic mismatch");
    abort();
  }
  if (buf->flags & WPABUF_FLAG_EXT_DATA)
    os_free(buf->buf);
  os_free(trace);
#else  /* WPA_TRACE */
  if (buf == NULL)
    return;
  if (buf->flags & WPABUF_FLAG_EXT_DATA)
    os_free(buf->buf);
  os_free(buf);
#endif /* WPA_TRACE */
}

void wpabuf_clear_free(struct wpabuf *buf) {
  if (buf) {
    os_memset(wpabuf_mhead(buf), 0, wpabuf_len(buf));
    wpabuf_free(buf);
  }
}

void *wpabuf_put(struct wpabuf *buf, size_t len) {
  void *tmp = wpabuf_mhead_u8(buf) + wpabuf_len(buf);
  buf->used += len;
  if (buf->used > buf->size) {
    wpabuf_overflow(buf, len);
  }
  return tmp;
}

/**
 * wpabuf_concat - Concatenate two buffers into a newly allocated one
 * @a: First buffer
 * @b: Second buffer
 * Returns: wpabuf with concatenated a + b data or %NULL on failure
 *
 * Both buffers a and b will be freed regardless of the return value. Input
 * buffers can be %NULL which is interpreted as an empty buffer.
 */
struct wpabuf *wpabuf_concat(struct wpabuf *a, struct wpabuf *b) {
  struct wpabuf *n = NULL;
  size_t len = 0;

  if (b == NULL)
    return a;

  if (a)
    len += wpabuf_len(a);
  len += wpabuf_len(b);

  n = wpabuf_alloc(len);
  if (n) {
    if (a)
      wpabuf_put_buf(n, a);
    wpabuf_put_buf(n, b);
  }

  wpabuf_free(a);
  wpabuf_free(b);

  return n;
}

/**
 * wpabuf_zeropad - Pad buffer with 0x00 octets (prefix) to specified length
 * @buf: Buffer to be padded
 * @len: Length for the padded buffer
 * Returns: wpabuf padded to len octets or %NULL on failure
 *
 * If buf is longer than len octets or of same size, it will be returned as-is.
 * Otherwise a new buffer is allocated and prefixed with 0x00 octets followed
 * by the source data. The source buffer will be freed on error, i.e., caller
 * will only be responsible on freeing the returned buffer. If buf is %NULL,
 * %NULL will be returned.
 */
struct wpabuf *wpabuf_zeropad(struct wpabuf *buf, size_t len) {
  struct wpabuf *ret;
  size_t blen;

  if (buf == NULL)
    return NULL;

  blen = wpabuf_len(buf);
  if (blen >= len)
    return buf;

  ret = wpabuf_alloc(len);
  if (ret) {
    os_memset(wpabuf_put(ret, len - blen), 0, len - blen);
    wpabuf_put_buf(ret, buf);
  }
  wpabuf_free(buf);

  return ret;
}

void wpabuf_printf(struct wpabuf *buf, char *fmt, ...) {
  va_list ap;
  void *tmp = wpabuf_mhead_u8(buf) + wpabuf_len(buf);
  int res;

  va_start(ap, fmt);
  res = vsnprintf(tmp, buf->size - buf->used, fmt, ap);
  va_end(ap);
  if (res < 0 || (size_t)res >= buf->size - buf->used)
    wpabuf_overflow(buf, res);
  buf->used += res;
}

/**
 * wpabuf_parse_bin - Parse a null terminated string of binary data to a wpabuf
 * @buf: Buffer with null terminated string (hexdump) of binary data
 * Returns: wpabuf or %NULL on failure
 *
 * The string len must be a multiple of two and contain only hexadecimal digits.
 */
struct wpabuf *wpabuf_parse_bin(const char *buf) {
  size_t len;
  struct wpabuf *ret;

  len = os_strlen(buf);
  if (len & 0x01)
    return NULL;
  len /= 2;

  ret = wpabuf_alloc(len);
  if (ret == NULL)
    return NULL;

  if (hexstr2bin(buf, wpabuf_put(ret, len), len)) {
    wpabuf_free(ret);
    return NULL;
  }

  return ret;
}<|MERGE_RESOLUTION|>--- conflicted
+++ resolved
@@ -1,14 +1,5 @@
 /**
  * @file
-<<<<<<< HEAD
- * @author Alexandru Mereacre
- * @date 2023
- * @copyright
- * SPDX-FileCopyrightText: Copyright (c) 2007-2012, Jouni Malinen <j@w1.fi>
- * SPDX-License-Identifier: BSD license
- * @version hostapd-2.10
- * @brief Dynamic data buffer
-=======
  * @brief Dynamic data buffer
  * @author Alexandru Mereacre, Jouni Malinen
  * @copyright SPDX-FileCopyrightText: © 2022-2023 NQMCyber Ltd and edgesec
@@ -17,7 +8,6 @@
  * @copyright SPDX-License-Identifier: BSD-3-clause
  * @version Adapted from [hostap 2.10 -
  * `src/utils/wpabuf.c`](https://w1.fi/cgit/hostap/tree/src/utils/wpabuf.c?h=hostap_2_10)
->>>>>>> e31c8c8d
  */
 
 #include "wpabuf.h"
