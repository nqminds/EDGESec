--- conflicted
+++ resolved
@@ -1,14 +1,5 @@
 /**
  * @file
-<<<<<<< HEAD
- * @author Alexandru Mereacre
- * @date 2023
- * @copyright
- * SPDX-FileCopyrightText: Copyright (c) 2005-2009, 2011-2019, Jouni Malinen
- * <j@w1.fi> SPDX-License-Identifier: BSD license
- * @version hostapd-2.10
-=======
->>>>>>> e31c8c8d
  * @brief RADIUS authentication server.
  * @author Alexandru Mereacre, Jouni Malinen
  * @copyright SPDX-FileCopyrightText: © 2022-2023 NQMCyber Ltd and edgesec
