/**
 * @file
 * @author Alexandru Mereacre
 * @date 2022
 * @copyright
 * SPDX-FileCopyrightText: © 2022 NQMCyber Ltd and edgesec contributors
 * SPDX-License-Identifier: LGPL-3.0-or-later
 * @brief File containing the definition of the ip generic interface utilities.
 */

#include <errno.h>
#include <stdio.h>
#include <stdlib.h>
#include <string.h>
#include <stdbool.h>

#include "allocs.h"
#include "log.h"
#include "os.h"
#include "net.h"

#include "ipgen.h"

struct ipgenctx *ipgen_init_context(char *path) {
  if (path == NULL) {
    log_trace("ip param is NULL");
    return NULL;
  }

  struct ipgenctx *context = os_zalloc(sizeof(struct ipgenctx));

  if (context == NULL) {
    log_errno("os_zalloc");
    return NULL;
  }

  os_strlcpy(context->ipcmd_path, path, MAX_OS_PATH_LEN);

  return context;
}

/**
 * @brief Frees the ipgen context
 *
 * @param context The ipgen context
 */
void ipgen_free_context(struct ipgenctx *context) {
  if (context != NULL) {
    os_free(context);
  }
}

<<<<<<< HEAD
int run_ip(char *path, const char *const argv[]) {
  return run_argv_command(path, argv, NULL, NULL);
}

int ipgen_new_interface(char *path, char *ifname, char *type) {
=======
int run_ip(const char *path, const char *const argv[]) {
  return run_argv_command(path, argv, NULL, NULL);
}

int ipgen_new_interface(const char *path, const char *ifname,
                        const char *type) {
>>>>>>> efd96122
  const char *argv[7] = {"link", "add", "name", ifname, "type", type, NULL};
  return run_ip(path, argv);
}

int ipgen_set_interface_ip(const struct ipgenctx *context, const char *ifname,
                           const char *ip_addr, const char *brd_addr,
                           const char *subnet_mask) {
  char longip[OS_INET_ADDRSTRLEN];

  snprintf(longip, OS_INET_ADDRSTRLEN, "%s/%d", ip_addr,
           (int)get_short_subnet(subnet_mask));

<<<<<<< HEAD
  const char *argv[8] = {"addr", "add", longip, "brd", brd_addr, "dev", ifname, NULL};
  return run_ip(context->ipcmd_path, argv);
}

int ipgen_set_interface_state(char *path, char *ifname, bool state) {
  const char *argv[5] = {"link", "set", ifname, NULL, NULL};
  argv[3] = (state) ? "up" : "down";
=======
  const char *argv[8] = {"addr",   "add", longip, "brd",
                         brd_addr, "dev", ifname, NULL};
  return run_ip(context->ipcmd_path, argv);
}

int ipgen_set_interface_state(const char *path, const char *ifname,
                              bool state) {
  const char *argv[5] = {"link", "set", ifname, (state) ? "up" : "down", NULL};
>>>>>>> efd96122
  return run_ip(path, argv);
}

int ipgen_create_interface(const struct ipgenctx *context, const char *ifname,
                           const char *type, const char *ip_addr,
                           const char *brd_addr, const char *subnet_mask) {
  if (ifname == NULL) {
    log_trace("ifname param is NULL");
    return -1;
  }

  if (type == NULL) {
    log_trace("type param is NULL");
    return -1;
  }

  if (ip_addr == NULL) {
    log_trace("ip_addr param is NULL");
    return -1;
  }

  if (brd_addr == NULL) {
    log_trace("brd_addr param is NULL");
    return -1;
  }

  if (subnet_mask == NULL) {
    log_trace("subnet_mask param is NULL");
    return -1;
  }

  if (ipgen_new_interface(context->ipcmd_path, ifname, type) < 0) {
    log_trace("ipgen_new_interface fail");
    return -1;
  }

  if (ipgen_set_interface_ip(context, ifname, ip_addr, brd_addr, subnet_mask) <
      0) {
    log_trace("ipgen_set_interface_ip fail");
    return -1;
  }

  if (ipgen_set_interface_state(context->ipcmd_path, ifname, true) < 0) {
    log_trace("ipgen_set_interface_state fail");
    return -1;
  }

  return 0;
}

int ipgen_reset_interface(const struct ipgenctx *context, const char *ifname) {
  if (ipgen_set_interface_state(context->ipcmd_path, ifname, false) < 0) {
    log_trace("ipgen_set_interface_state fail");
    return -1;
  }

  if (ipgen_set_interface_state(context->ipcmd_path, ifname, true) < 0) {
    log_trace("nl_set_interface_state fail");
    return -1;
  }

  return 0;
}<|MERGE_RESOLUTION|>--- conflicted
+++ resolved
@@ -50,20 +50,12 @@
   }
 }
 
-<<<<<<< HEAD
-int run_ip(char *path, const char *const argv[]) {
-  return run_argv_command(path, argv, NULL, NULL);
-}
-
-int ipgen_new_interface(char *path, char *ifname, char *type) {
-=======
 int run_ip(const char *path, const char *const argv[]) {
   return run_argv_command(path, argv, NULL, NULL);
 }
 
 int ipgen_new_interface(const char *path, const char *ifname,
                         const char *type) {
->>>>>>> efd96122
   const char *argv[7] = {"link", "add", "name", ifname, "type", type, NULL};
   return run_ip(path, argv);
 }
@@ -76,15 +68,6 @@
   snprintf(longip, OS_INET_ADDRSTRLEN, "%s/%d", ip_addr,
            (int)get_short_subnet(subnet_mask));
 
-<<<<<<< HEAD
-  const char *argv[8] = {"addr", "add", longip, "brd", brd_addr, "dev", ifname, NULL};
-  return run_ip(context->ipcmd_path, argv);
-}
-
-int ipgen_set_interface_state(char *path, char *ifname, bool state) {
-  const char *argv[5] = {"link", "set", ifname, NULL, NULL};
-  argv[3] = (state) ? "up" : "down";
-=======
   const char *argv[8] = {"addr",   "add", longip, "brd",
                          brd_addr, "dev", ifname, NULL};
   return run_ip(context->ipcmd_path, argv);
@@ -93,7 +76,6 @@
 int ipgen_set_interface_state(const char *path, const char *ifname,
                               bool state) {
   const char *argv[5] = {"link", "set", ifname, (state) ? "up" : "down", NULL};
->>>>>>> efd96122
   return run_ip(path, argv);
 }
 
