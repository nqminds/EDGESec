/**************************************************************************************************
 *  Filename:        os.c
 *  Author:          Alexandru Mereacre (mereacre@gmail.com)
 *  Revised:
 *  Revision:
 *
 *  Description:     os source file
 *
 *  Copyright (C) 2020 NQMCyber Ltd - http://www.nqmcyber.com/
 *************************************************************************************************/

#include <stdint.h>
#include <stdio.h>
#include <stdlib.h>
#include <errno.h>
#include <libgen.h>
#include <limits.h>
#include <signal.h>
#include <sys/stat.h>
#include <sys/time.h>
#include <sys/types.h>
#include <sys/wait.h>
#include <time.h>
#include <unistd.h>
// #include <string.h>
#include <stdbool.h>
#include <ctype.h>
#include <dirent.h>
#include <fcntl.h>
#include <uuid/uuid.h>

#include "allocs.h"
#include "hashmap.h"
#include "log.h"
#include "os.h"

#define MAX_64BIT_DIGITS 19

struct proc_signal_arg {
  char *proc_name;
  int sig;
};

int become_daemon(int flags) {
  /* Become background process */
  switch (fork()) {
    case -1:
      return -1;
    case 0:
      break; /* Child falls through... */
    default:
      _exit(EXIT_SUCCESS); /* while parent terminates */
  }

  /* Become leader of new session */
  if (setsid() == -1) {
    return -1;
  }

  /* Ensure we are not session leader */
  switch (fork()) {
    case -1:
      return -1;
    case 0:
      break;
    default:
      _exit(EXIT_SUCCESS);
  }

  /* Clear file mode creation mask */
  if (!(flags & BD_NO_UMASK0)) {
    umask(0);
  }

  /* Change to root directory */
  if (!(flags & BD_NO_CHDIR)) {
    if (chdir("/") == -1) {
      return -1;
    }
  }

  /* Close all open files */
  if (!(flags & BD_NO_CLOSE_FILES)) {
    long maxfd = sysconf(_SC_OPEN_MAX);

    /* Limit is indeterminate... */
    if (maxfd == -1) {
      maxfd = BD_MAX_CLOSE; /* so take a guess */
    }
    int maxfd_int = maxfd > INT_MAX ? INT_MAX : (int)maxfd;

    for (int fd = 0; fd < maxfd_int; fd++) {
      close(fd);
    }
  }

  if (!(flags & BD_NO_REOPEN_STD_FDS)) {
    /* Reopen standard fd's to /dev/null */
    close(STDIN_FILENO);

    /* 'fd' should be 0 */
    if (open("/dev/null", O_RDWR) != STDIN_FILENO) {
      return -1;
    }

    if (dup2(STDIN_FILENO, STDOUT_FILENO) != STDOUT_FILENO) {
      return -1;
    }

    if (dup2(STDIN_FILENO, STDERR_FILENO) != STDERR_FILENO) {
      return -1;
    }
  }

  return 0;
}

bool is_number(const char *ptr) {
  int offset = 0;
  if (ptr == NULL)
    return false;

  if (ptr[0] == '-' || ptr[0] == '+')
    offset = 1;

  if (strlen(ptr) && offset && ptr[1] == '\0') {
    return false;
  }

  for (int i = offset; i < MAX_64BIT_DIGITS && ptr[i] != '\0'; i++) {
    if (!isdigit(ptr[i]))
      return false;
  }

  return (*ptr == '\0') ? false : true;
}

int8_t hex2num(char c) {
  if (c >= '0' && c <= '9')
    return c - '0';
  if (c >= 'a' && c <= 'f')
    return c - 'a' + 10;
  if (c >= 'A' && c <= 'F')
    return c - 'A' + 10;
  return -1;
}

int sys_get_time(struct os_time *t) {
  int res;
  struct timeval tv;
  res = gettimeofday(&tv, NULL);
  t->sec = tv.tv_sec;
  t->usec = tv.tv_usec;
  return res;
}

int sys_get_reltime(struct os_reltime *t) {
  int res;
  struct timeval tv;
  res = gettimeofday(&tv, NULL);
  t->sec = tv.tv_sec;
  t->usec = tv.tv_usec;
  return res;
}

<<<<<<< HEAD
int convert_hex2byte(const char *hex) {
  int a, b;
  a = hex2num(*hex++);
=======
int16_t hex2byte(const char hex[static 2]) {
  int_fast8_t a = hex2num(*hex++);
>>>>>>> 14135a9f
  if (a < 0)
    return -1;
  int_fast8_t b = hex2num(*hex++);
  if (b < 0)
    return -1;
  return (a << 4) | b;
}

<<<<<<< HEAD
int convert_hexstr2bin(const char *hex, uint8_t *buf, size_t len) {
  size_t i;
  int a;
  const char *ipos = hex;
  uint8_t *opos = buf;

  for (i = 0; i < len; i++) {
    a = convert_hex2byte(ipos);
=======
int hexstr2bin(const char *hex, uint8_t *buf, size_t len) {
  const char *ipos = hex;
  uint8_t *opos = buf;

  for (size_t i = 0; i < len; i++) {
    int_fast16_t a = hex2byte(ipos);
>>>>>>> 14135a9f
    if (a < 0)
      return -1;
    *opos++ = (uint8_t)a; // should always be between 0-255
    ipos += 2;
  }
  return 0;
}

<<<<<<< HEAD
size_t sys_strlcpy(char *dest, const char *src, size_t siz) {
  const char *s = src;
  size_t left = siz;

  if (left) {
    /* Copy string up to the maximum size of the dest buffer */
    while (--left != 0) {
      if ((*dest++ = *s++) == '\0')
        break;
    }
  }
=======
size_t os_strlcpy(char *restrict dest, const char *restrict src, size_t siz) {
  /* Copy string up to the maximum size of the dest buffer */
  const char *char_after_NUL = memccpy(dest, src, '\0', siz);
>>>>>>> 14135a9f

  if (char_after_NUL != NULL) {
    return (size_t)(char_after_NUL - dest - 1);
  } else {
    /* Not enough room for the string; force NUL-termination */
    dest[siz - 1] = '\0';
    /* determine total src string length */
    return strlen(src);
  }
}

int sys_memcmp_const(const void *a, const void *b, size_t len) {
  const uint8_t *aa = a;
  const uint8_t *bb = b;
  size_t i;
  uint8_t res;

  for (res = 0, i = 0; i < len; i++)
    res |= aa[i] ^ bb[i];

  return res;
}

int get_random(unsigned char *buf, size_t len) {
  FILE *f;
  size_t rc;

  f = fopen("/dev/urandom", "rb");
  if (f == NULL) {
    log_errno("Could not open /dev/urandom.");
    return -1;
  }

  rc = fread(buf, 1, len, f);
  fclose(f);

  return rc != len ? -1 : 0;
}

int os_get_random_int_range(int low, int up) {
  return rand() % (up - low + 1) + low;
}

void os_init_random_seed(void) {
  int_fast64_t current_time = time(NULL);
  srand((unsigned int)current_time);
}

int os_get_random_number_s(unsigned char *buf, size_t len) {
  size_t idx = 0;
  if (get_random(buf, len) < 0) {
    log_trace("get_random fail");
    return -1;
  }

  for (idx = 0; idx < len; idx++) {
    buf[idx] = (buf[idx] % 10) + '0';
  }

  return 0;
}

int read_command_output(int fd, process_callback_fn fn, void *ctx) {
  ssize_t read_bytes, count = 0;
  char *buf = os_malloc(PIPE_BUF);

  errno = 0;
  while ((read_bytes = read(fd, buf, PIPE_BUF)) != 0) {
    if (read_bytes == -1 && errno == EAGAIN) {
      errno = 0;
      continue;
    } else if (read_bytes == -1 && errno != EAGAIN) {
      os_free(buf);
      return -1;
    } else if (read_bytes != -1) {
      count += read_bytes;
      if (fn != NULL)
        fn(ctx, buf, read_bytes);
    }
  }

  os_free(buf);
  return count;
}

char **copy_argv(const char *const argv[]) {
  if (argv == NULL) {
    log_error("argv param is NULL");
    return NULL;
  }

  // argc is the length of argv (excluding the NULL terminator)
  size_t argc = 0;
  while (argv[argc] != NULL) {
    argc++;
  }

  // calculate the new argv buffer size
  size_t argv_array_size = (argc + 1) * sizeof(char *);
  size_t strings_length = 0;
  for (size_t i = 0; i < argc; i++) {
    strings_length += (strlen(argv[i]) + 1);
  }

  /**
   * @brief Array of strings.
   *
   * The first part of the malloc-d data hold argv, which is an array of `char
   * *`. The second part of the malloc-d data is a buffer containing all the
   * string data (e.g. `char`).
   *
   * E.g., for example, a copy of
   * ```c
   * const char* argv[] = {"Hello", "World!", NULL};
   * ```
   * will look something like the following (for 64-bit ptrs):
   *
   * | **Address** |   0-7 |  8-15 | 16-23 |   24-29 |    30-36 |
   * | ----------- | ----: | ----: | ----: | ------- | -------- |
   * |  **CType**  | char* | char* | char* |  char[] |   char[] |
   * |  **Value**  |    24 |    30 |  NULL | "Hello" | "World!" |
   */
  char **const argv_copy = (char **)malloc(argv_array_size + strings_length);
  if (argv_copy == NULL) {
    log_errno("Failed to malloc %d bytes", argv_array_size + strings_length);
    return NULL;
  }

  /**
   * Pointer to beginning of string buffer within argv_copy.
   * This is a separate variable as it's a different type to `copy_argv[0]`
   * (char vs char *), and therefore pointer arthmetic gets complicated.
   */
  char *const argv_string_buffer = &((char *)argv_copy)[argv_array_size];

  // copy old argv into new argv buffer
  size_t string_bytes = 0;
  for (size_t i = 0; i < argc; i++) {
    // Set pointer to string
    argv_copy[i] = &(argv_string_buffer[string_bytes]);
    // Set string contents
    strcpy(argv_copy[i], argv[i]);
    string_bytes += (strlen(argv[i]) + 1);
  }
  // argv array must end with NULL terminator
  argv_copy[argc] = NULL;
  return argv_copy;
}

int run_command(char *const argv[], char *const envp[], process_callback_fn fn,
                void *ctx) {
  pid_t childPid;
  int status;
  int exit_code = 0;
  int pfd[2]; /* Pipe file descriptors */
  char *command = NULL;

  if (argv == NULL) {
    log_trace("argv is NULL");
    return 1;
  }

  command = argv[0];
  if (command == NULL) {
    log_trace("run command is NULL");
    return 1;
  }

  if (check_file_exists(command, NULL) < 0) {
    log_trace("check_file_exists fail");
    return -1;
  }

  /* Create pipe */
  if (pipe(pfd) == -1) {
    log_errno("pipe");
    return 1;
  }

  fflush(stdout);
  fflush(stderr);

  switch (childPid = fork()) {
    case -1: /* fork() failed */
      log_errno("fork");
      return 1;

    case 0: /* Child: exec command */

      if (fn == NULL) {
        /* redirect stdout, stdin and stderr to /dev/null */
        close(STDIN_FILENO);

        /* Reopen standard fd's to /dev/null */
        int fd = open("/dev/null", O_RDWR);

        if (fd != STDIN_FILENO) /* 'fd' should be 0 */
          _exit(EXIT_FAILURE);
        if (dup2(STDIN_FILENO, STDOUT_FILENO) != STDOUT_FILENO)
          _exit(EXIT_FAILURE);
        if (dup2(STDIN_FILENO, STDERR_FILENO) != STDERR_FILENO)
          _exit(EXIT_FAILURE);
      } else {
        /* We ignore possible error returns because the only specified error
           is for a failed exec(), and because errors in these calls can't
           affect the caller of system() (which is a separate process) */
        if (close(pfd[0]) == -1) /* Read end is unused */
          _exit(EXIT_FAILURE);

        if (pfd[1] != STDOUT_FILENO) { /* Defensive check */
          if (dup2(pfd[1], STDOUT_FILENO) == -1)
            _exit(EXIT_FAILURE);
          if (close(pfd[1]) == -1)
            _exit(EXIT_FAILURE);
        }
      }

      execve(command, argv, envp);

      _exit(EXIT_FAILURE); /* We could not exec the command */

    default: /* Parent: wait for our child to terminate */
      /* Write end is unused */
      if (close(pfd[1]) == -1) {
        log_errno("close");
        return 1;
      }

      read_command_output(pfd[0], fn, ctx);

      /* We must use waitpid() for this task; using wait() could inadvertently
         collect the status of one of the caller's other children */
      errno = 0;
      while (waitpid(childPid, &status, 0) == -1) {
        if (errno != EINTR && errno) { /* Error other than EINTR */
          exit_code = 1;

          break; /* So exit loop */
        }

        errno = 0;
      }

      break;
  }

  /* Done with read end */
  if (close(pfd[0]) == -1) {
    log_errno("close");
    return 1;
  }

  if (exit_code)
    return 1;

  if (WIFEXITED(status)) {
    log_trace("Command run %s excve status %d", command, WEXITSTATUS(status));
    return WEXITSTATUS(status);
  }

  return status;
}

/**
 * @brief Logs the given command.
 *
 * @param argv Array of command parameters.
 * @param arg_count Length of array (not including NULL terminator).
 */
void log_run_command(const char *const argv[], int arg_count) {
  char buf[255];

  os_memset(buf, 0, 255);
  for (int i = 0; i < arg_count; i++) {
    strcat(buf, argv[i]);
    strcat(buf, " ");
  }

  log_trace("Running %s", buf);
}

int run_argv_command(const char *path, const char *const argv[],
                     process_callback_fn fn, void *ctx) {

  if (path == NULL) {
    log_trace("path param is NULL");
    return -1;
  }

  if (argv == NULL) {
    log_trace("argv param is NULL");
    return -1;
  }

  // number of entries in argv (not including NULL terminator)
  size_t argc = 0;
  while (argv[argc] != NULL) {
    argc++;
  }

  // prepends `path` to the array of argv
  size_t full_argc = argc + 1;
  const char **full_arg = os_malloc(sizeof(char *) * (full_argc + 1));

  if (full_arg == NULL) {
    log_errno("Failed to malloc %d bytes", sizeof(char *) * (full_argc + 1));
    return -1;
  }

  full_arg[0] = path;
  // copy over entire argv (including NULL terminator)
  for (size_t count = 0; count < (argc + 1); count++) {
    full_arg[count + 1] = argv[count];
  }

  char **full_arg_copy = copy_argv(full_arg);
  os_free(full_arg);

  if (full_arg_copy == NULL) {
    log_errno("Failed to copy_argv");
    return -1;
  }

  log_run_command((const char **)full_arg_copy, full_argc);

  int status = run_command(full_arg_copy, NULL, fn, (void *)ctx);
  os_free(full_arg_copy);
  return (!status ? 0 : -1);
}

int fn_split_string_array(const char *str, size_t len, void *data) {
  UT_array *strs = (UT_array *)data;
  char *dest = (char *)os_malloc(len + 1);
  if (dest == NULL) {
    log_errno("os_malloc");
    return -1;
  }

  memset(dest, '\0', len + 1);
  strncpy(dest, str, len);
  utarray_push_back(strs, &dest);
  os_free(dest);
  return 0;
}

ssize_t split_string(const char *str, char sep, split_string_fn fun,
                     void *data) {
  ssize_t start = 0, stop, count = 0;

  if (fun == NULL) {
    log_trace("fun is NULL");
    return -1;
  }

  if (str == NULL) {
    log_trace("str is NULL");
    return -1;
  }

  for (stop = 0; str[stop]; stop++) {
    if (str[stop] == sep) {
      fun(str + start, stop - start, data);
      start = stop + 1;
      count++;
    }
  }

  if (stop - start < 0) {
    if (fun(str + start, 0, data) < 0) {
      log_trace("fun fail");
      return -1;
    }
  } else {
    if (fun(str + start, stop - start, data) < 0) {
      log_trace("fun fail");
      return -1;
    }
  }

  return count + 1;
}

ssize_t split_string_array(const char *str, char sep, UT_array *arr) {
  if (arr == NULL) {
    log_trace("input arr is NULL");
    return -1;
  }

  return split_string(str, sep, fn_split_string_array, (void *)arr);
}

char *concat_paths(const char *path_left, const char *path_right) {
  size_t concat_len;

  if (path_left == NULL && path_right != NULL)
    concat_len = strlen(path_right) + 1;
  else if (path_left != NULL && path_right == NULL)
    concat_len = strlen(path_left) + 1;
  else if (path_left == NULL && path_right == NULL)
    concat_len = 1;
  else
    concat_len = strlen(path_left) + strlen(path_right) + 2;

  char *concat = sys_zalloc(concat_len);

  if (concat == NULL) {
    log_errno("sys_zalloc");
    return NULL;
  }

  if (path_left != NULL)
    strcat(concat, path_left);

  if (path_left != NULL && path_right != NULL) {
    if (strcmp(path_left, "/") != 0)
      strcat(concat, "/");
  }

  if (path_right != NULL)
    strcat(concat, path_right);

  return concat;
}

char *get_valid_path(const char *path) {
  char *concat = NULL;

  if (path == NULL)
    return NULL;

  char *dir = os_strdup(path);
  if (dir == NULL && path != NULL) {
    log_trace("strdup fail");
    return NULL;
  }

  char *base = os_strdup(path);
  if (base == NULL && path != NULL) {
    log_trace("strdup fail");
    os_free(dir);
    return NULL;
  }

  char *path_dirname = dirname(dir);
  char *path_basename = basename(base);

  if (!strlen(path)) {
    concat = concat_paths(path_dirname, NULL);
  } else if (strlen(path) &&
             (strcmp(path, ".") == 0 || strcmp(path, "..") == 0 ||
              strcmp(path, "/") == 0 || strcmp(path, "//") == 0)) {
    concat = concat_paths(path, NULL);
  } else {
    concat = concat_paths(path_dirname, path_basename);
  }

  os_free(dir);
  os_free(base);
  return concat;
}

char *construct_path(const char *path_left, const char *path_right) {
  char *path = NULL;
  if (path_left == NULL || path_right == NULL)
    return NULL;

  if (!strlen(path_right) && strlen(path_left)) {
    path = get_valid_path(path_left);
    return path;
  } else if (strlen(path_right) && !strlen(path_left)) {
    path = get_valid_path(path_right);
    return path;
  } else if (!strlen(path_right) && !strlen(path_left)) {
    path = get_valid_path("");
    return path;
  }

  char *valid_left = get_valid_path(path_left);
  char *valid_right = get_valid_path(path_right);
  char *beg_right = valid_right;

  if (strlen(valid_right) >= 2) {
    if (valid_right[0] == '.' && valid_right[1] == '/')
      beg_right++;
  }

  char *concat = concat_paths(valid_left, beg_right);
  os_free(valid_left);
  os_free(valid_right);

  path = get_valid_path(concat);
  os_free(concat);

  return path;
}

char *get_secure_path(const UT_array *bin_path_arr, const char *filename,
                      bool real) {
  char **p = NULL;

  if (bin_path_arr == NULL) {
    log_trace("bin_path_arr is NULL");
    return NULL;
  }

  if (filename == NULL) {
    log_trace("filename is NULL");
    return NULL;
  }

  while ((p = (char **)utarray_next(bin_path_arr, p))) {
    struct stat sb;
    char *path = construct_path(*p, filename);

    // Check if file exists
    if (stat(path, &sb) != -1) {
      // Get the real path of the needed path in case it is symbolic link
      if (real) {
        char *real_path = realpath(path, NULL);
        if (real_path == NULL) {
          log_errno("realpath");
          os_free(path);
          return NULL;
        }

        log_trace("got real path %s", real_path);
        os_free(path);
        return real_path;
      }

      return path;
    }

    os_free(path);
  }

  return NULL;
}

int is_proc_running(char *name) {
  struct find_dir_type dir_args = {.proc_running = 0, .proc_name = name};

  if (list_dir("/proc", find_dir_proc_fn, (void *)&dir_args) == -1) {
    log_trace("list_dir fail");
    return -1;
  }

  return dir_args.proc_running;
}

int list_dir(const char *dirpath, list_dir_fn fun, void *args) {
  /* Open the directory - on failure print an error and return */
  errno = 0;
  DIR *dirp = opendir(dirpath);
  if (dirp == NULL) {
    log_errno("opendir");
    return -1;
  }

  int returnValue = 0;

  /* Look at each of the entries in this directory */
  for (;;) {
    errno = 0; /* To distinguish error from end-of-directory */
    struct dirent *dp = readdir(dirp);
    if (dp == NULL)
      break;

    /* Skip . and .. */
    if (strcmp(dp->d_name, ".") == 0 || strcmp(dp->d_name, "..") == 0)
      continue;

    /* Print directory + filename */
    char *path = construct_path(dirpath, dp->d_name);
    if (fun != NULL) {
      if (!fun(path, args)) {
        log_trace("list_dir callback fail");
        os_free(path);
        returnValue = -1;
        goto exit_list_dir;
      }
    }

    os_free(path);
  }

  if (errno != 0) {
    log_errno("readdir");
    returnValue = -1;
  }

exit_list_dir:
  if (closedir(dirp) == -1) {
    log_errno("closedir");
    return -1;
  }

  return returnValue;
}

bool is_string_in_cmdline_file(char *filename, char *str) {
  FILE *fp = fopen(filename, "r");
  if (fp == NULL) {
    log_errno("fopen");
    return false;
  }

  char *line = NULL;
  size_t len = 0;
  ssize_t nread;

  while ((nread = getdelim(&line, &len, '\0', fp)) != -1) {
    if (strstr(line, str)) {
      free(line);
      fclose(fp);
      return true;
    }
    free(line);
    line = NULL;
  }

  fclose(fp);
  return false;
}

long is_proc_app(char *path, char *proc_name) {
  char exe_path[MAX_OS_PATH_LEN];
  char cmdline_path[MAX_OS_PATH_LEN];
  char *resolved_path;

  pid_t pid = strtoul(basename(path), NULL, 10);

  if (errno != ERANGE && pid != 0L) {
    snprintf(exe_path, MAX_OS_PATH_LEN - 1, "%s/exe", path);
    snprintf(cmdline_path, MAX_OS_PATH_LEN - 1, "%s/cmdline", path);
    if ((resolved_path = realpath(exe_path, NULL)) != NULL) {
      bool in_file = is_string_in_cmdline_file(cmdline_path, proc_name);
      if (strcmp(basename(resolved_path), proc_name) == 0 || in_file) {
        os_free(resolved_path);
        return pid;
      }
      os_free(resolved_path);
    }
  }

  return 0;
}

bool kill_dir_fn(char *path, void *args) {
  pid_t pid;
  pid_t current_pid = getpid();
  pid_t current_pid_group = getpgid(current_pid);
  if ((pid = is_proc_app(path, args)) != 0) {
    if (current_pid != pid && pid != current_pid_group) {
      log_trace("Found process pid=%d current_pid=%d current_pid_group=%d", pid,
                current_pid, current_pid_group);
      if (kill(pid, SIGTERM) == -1) {
        log_errno("kill");
        return false;
      } else
        log_trace("killed %s process with pid=%d", args, pid);
    }
  }

  return true;
}

bool signal_dir_fn(char *path, void *args) {
  struct proc_signal_arg *sarg = (struct proc_signal_arg *)args;

  pid_t pid;
  pid_t current_pid = getpid();
  pid_t current_pid_group = getpgid(current_pid);

  if ((pid = is_proc_app(path, sarg->proc_name)) != 0) {
    if (current_pid != pid && pid != current_pid_group) {
      log_trace("Found process pid=%d current_pid=%d current_pid_group=%d", pid,
                current_pid, current_pid_group);
      if (kill(pid, sarg->sig) == -1) {
        log_errno("kill");
        return false;
      } else
        log_trace("signalled %s process with pid=%d and sig=%d",
                  sarg->proc_name, pid, sarg->sig);
    }
  }

  return true;
}

bool signal_process(char *proc_name, int sig) {
  struct proc_signal_arg sarg = {.proc_name = proc_name, .sig = sig};

  if (proc_name == NULL) {
    log_error("proc_name is NULL");
    return false;
  }

  if (!os_strnlen_s(proc_name, MAX_OS_PATH_LEN)) {
    log_error("proc_name is empty");
    return false;
  }

  // Signal a process process if running
  log_debug("Signalling process %s with signal=%d", proc_name, sig);
  if (list_dir("/proc", signal_dir_fn, &sarg) == -1) {
    log_error("list_dir fail");
    return false;
  }

  return true;
}

bool kill_process(char *proc_name) {
  return signal_process(proc_name, SIGTERM);
}

char *string_array2string(char *strings[]) {
  int idx = 0;
  ssize_t total = 0;
  ssize_t len = 0;

  char *buf = NULL;

  if (strings == NULL) {
    log_trace("strings is NULL");
    return NULL;
  }

  while (strings[idx] != NULL && /*total <= size && */ len >= 0) {
    if (buf == NULL) {
      buf = os_malloc(strlen(strings[idx]) + 2);
    } else {
      buf = os_realloc(buf, total + strlen(strings[idx]) + 2);
    }

    len = sprintf(&buf[total], "%s ", strings[idx]);

    if (len >= 0) {
      total += len;
    } else {
      log_trace("snprintf fail");
      os_free(buf);
      return NULL;
    }

    idx++;
  }

  return buf; // total;
}

int run_process(char *argv[], pid_t *child_pid) {
  pid_t ret;
  int status;
  char *buf;

  if (argv == NULL) {
    log_trace("argv is NULL");
    return -1;
  }

  if (argv[0] == NULL) {
    log_trace("argv[0] is NULL");
    return -1;
  }

  if (!strlen(argv[0])) {
    log_trace("process name is empty");
    return -1;
  }

  if (check_file_exists(argv[0], NULL) < 0) {
    log_trace("check_file_exists fail for path=%s", argv[0]);
    return -1;
  }

  log_trace("Running process %s with params:", argv[0]);
  if ((buf = string_array2string(argv)) != NULL) {
    log_trace("\t %s", buf);
    os_free(buf);
  }

  switch (*child_pid = fork()) {
    case -1: /* fork() failed */
      log_errno("fork");
      return -1;

    case 0: /* Child: exec command */
      /* redirect stdout, stdin and stderr to /dev/null */
      close(STDIN_FILENO);

      /* Reopen standard fd's to /dev/null */
      int fd = open("/dev/null", O_RDWR);

      if (fd != STDIN_FILENO) /* 'fd' should be 0 */
        return -1;
      if (dup2(STDIN_FILENO, STDOUT_FILENO) != STDOUT_FILENO)
        return -1;
      if (dup2(STDIN_FILENO, STDERR_FILENO) != STDERR_FILENO)
        return -1;

      execv(argv[0], argv);

      log_errno("execv");
      return -1; /* We could not exec the command */
    default:
      log_trace("process child created with id=%d", *child_pid);
      log_trace("Checking process execution status...");

      ret = waitpid(*child_pid, &status, WNOHANG);
      if (ret == -1) {
        log_errno("waitpid");
        return -1;
      } else if (ret > 0 && WIFEXITED(status)) {
        log_trace("process with id=%d exited", *child_pid);
        return WEXITSTATUS(status);
      } else {
        log_trace("Process state with id=%d not changed", *child_pid);
      }
  }

  return 0;
}

int make_file_exec_fd(int fd) {
  struct stat sb;
  mode_t mode;

  if (fstat(fd, &sb) == -1) {
    log_errno("fstat");
    return -1;
  }

  // execute/search by owner ("search" applies for directories, and means that
  // entries within the directory can be accessed)
  mode = (sb.st_mode | S_IXUSR);

  if (fchmod(fd, mode) == -1) {
    log_errno("fchmod");
    return -1;
  }

  return 0;
}

char *rtrim(char *str, const char *seps) {
  int i;

  if (seps == NULL) {
    seps = "\t\n\v\f\r ";
  }

  if (str == NULL) {
    log_trace("str param is NULL");
    return NULL;
  }

  i = strlen(str) - 1;
  while (i >= 0 && strchr(seps, str[i]) != NULL) {
    str[i] = '\0';
    i--;
  }

  return str;
}

void upper_string(char *s) {
  int idx = 0;
  if (s) {
    while (s[idx] != '\0') {
      if (s[idx] >= 'a' && s[idx] <= 'z') {
        s[idx] = s[idx] - 32;
      }
      idx++;
    }
  }
}

void replace_string_char(char *s, char in, char out) {
  int idx = 0;
  if (s) {
    while (s[idx] != '\0') {
      if (s[idx] == in) {
        s[idx] = out;
      }
      idx++;
    }
  }
}

void os_to_timestamp(struct timeval ts, uint64_t *timestamp) {
  uint64_t sec, usec;
  sec = (uint64_t)1000000 * ts.tv_sec;
  usec = (uint64_t)ts.tv_usec;
  *timestamp = sec + usec;
}

int os_get_timestamp(uint64_t *timestamp) {
  struct timeval ts;
  int res = gettimeofday(&ts, NULL);
  *timestamp = 0;

  if (res == 0) {
    os_to_timestamp(ts, timestamp);
    return 0;
  };

  return -1;
}

void generate_radom_uuid(char *rid) {
  uuid_t id;
  uuid_generate(id);
  uuid_unparse_lower(id, rid);
}

size_t os_strnlen_s(char *str, size_t max_len) {
  char *end = (char *)memchr(str, '\0', max_len);

  if (end == NULL)
    return max_len;

  return end - str;
}

bool find_dir_proc_fn(char *path, void *args) {
  unsigned long pid;
  struct find_dir_type *dir_args = (struct find_dir_type *)args;

  if ((pid = is_proc_app(path, dir_args->proc_name)) != 0)
    dir_args->proc_running = 1;

  return true;
}

int exist_dir(const char *dirpath) {
  DIR *dirp;

  /* Open the directory - on failure print an error and return */
  errno = 0;
  if ((dirp = opendir(dirpath)) == NULL) {
    if (errno != ENOENT) {
      log_errno("opendir");
      return -1;
    }
    return 0;
  }

  closedir(dirp);
  return 1;
}

// Adapted from https://stackoverflow.com/a/9210960
// No need for license, since falls under fair use.
int make_dirs_to_path(const char *file_path, mode_t mode) {
  if (!(file_path && *file_path)) {
    log_trace("invalid file_path given to make_dirs_to_path");
    return -1;
  }

  char file_path_tmp[MAX_OS_PATH_LEN + 1];
  strcpy(file_path_tmp, file_path);

  // Loops over every "/" in file_path
  for (char *p = strchr(file_path_tmp + 1, '/'); p; p = strchr(p + 1, '/')) {
    *p = '\0';
    errno = 0;
    if (mkdir(file_path_tmp, mode) == -1) {
      if (errno != EEXIST) {
        log_errno("mkdir");
        *p = '/';
        return -1;
      }
    }
    *p = '/';
  }
  return 0;
}

int create_dir(const char *dirpath, mode_t mode) {
  int ret;
  ret = exist_dir(dirpath);
  if (ret < 0) {
    log_trace("dir path=%s open fail", dirpath);
    return -1;
  } else if (ret == 0) {
    log_trace("creating dir path=%s", dirpath);
    if (make_dirs_to_path(dirpath, mode) < 0) {
      log_trace("make_dirs_to_path fail");
      return -1;
    }
    // make_dirs_to_path doesn't create the final file, so make it ourselves
    errno = 0;
    if (mkdir(dirpath, mode) < 0) {
      if (errno != EEXIST) {
        log_errno("mkdir");
        return -1;
      }
    }
  }

  return 0;
}

int create_pipe_file(const char *path) {
  if (path == NULL) {
    log_error("path param is NULL");
    return -1;
  }

  mode_t prev = umask(0);
  errno = 0;
  if (mkfifo(path, S_IRUSR | S_IWUSR | S_IRGRP | S_IWGRP) == -1 &&
      errno != EEXIST) {
    log_errno("mkfifo");
    umask(prev);
    return -1;
  }

  umask(prev);
  return 0;
}

int check_file_exists(char *path, struct stat *sb) {
  struct stat sb_in;
  int res;

  if (sb == NULL) {
    res = stat(path, &sb_in);
  } else {
    res = stat(path, sb);
  }

  return res;
}

int check_sock_file_exists(char *path) {
  struct stat sb;

  if (check_file_exists(path, &sb) < 0) {
    log_errno("stat %s", path);
    return -1;
  }

  if ((sb.st_mode & S_IFMT) != S_IFSOCK)
    return -1;

  return 0;
}

int get_hostname(char *buf) {
  if (gethostname(buf, OS_HOST_NAME_MAX) < 0) {
    log_errno("gethostname");
    return -1;
  }

  return 0;
}

static int lock_reg(int fd, int cmd, int type, int whence, int start,
                    off_t len) {
  struct flock fl;
  fl.l_type = type;
  fl.l_whence = whence;
  fl.l_start = start;
  fl.l_len = len;
  return fcntl(fd, cmd, &fl);
}

int lock_region(int fd, int type, int whence, int start, int len) {
  return lock_reg(fd, F_SETLK, type, whence, start, len);
}

int lock_region_block(int fd, int type, int whence, int start, int len) {
  return lock_reg(fd, F_SETLKW, type, whence, start, len);
}

int create_pid_file(const char *pid_file, int flags) {
  int fd;
  char buf[100];
  ssize_t write_bytes;
  fd = open(pid_file, O_RDWR | O_CREAT, S_IRUSR | S_IWUSR);

  if (fd == -1 && errno == ENOENT) {
    int ret = make_dirs_to_path(pid_file, 0755);
    if (ret) {
      log_errno("create_pid_file failed to create directories to path");
      return -1;
    }
    fd = open(pid_file, O_RDWR | O_CREAT, S_IRUSR | S_IWUSR);
  }

  if (fd == -1) {
    log_errno("open");
    return -1;
  }

  if (flags & FD_CLOEXEC) {
    /* Set the close-on-exec file descriptor flag */
    /* Instead of the following steps, we could (on Linux) have opened the
       file with O_CLOEXEC flag. However, not all systems support open()
       O_CLOEXEC (which was standardized only in SUSv4), so instead we use
       fcntl() to set the close-on-exec flag after opening the file */
    flags = fcntl(fd, F_GETFD); /* Fetch flags */

    if (flags == -1) {
      log_errno("fcntl");
      close(fd);
      return -1;
    }

    flags |= FD_CLOEXEC;                   /* Turn on FD_CLOEXEC */
    if (fcntl(fd, F_SETFD, flags) == -1) { /* Update flags */
      log_errno("fcntl");
      close(fd);
      return -1;
    }
  }

  if (lock_region(fd, F_WRLCK, SEEK_SET, 0, 0) == -1) {
    if (errno == EAGAIN || errno == EACCES) {
      log_errno("PID file '%s' is locked", pid_file);
      close(fd);
      return -1;
    } else {
      log_errno("lock_region");
      close(fd);
      return -1;
    }
  }

  if (ftruncate(fd, 0) == -1) {
    log_errno("ftruncate");
    close(fd);
    return -1;
  }

  snprintf(buf, 100, "%ld\n", (long)getpid());
  if ((write_bytes = write(fd, buf, strlen(buf))) < 0) {
    log_errno("write");
    close(fd);
    return -1;
  }

  if ((size_t)write_bytes != strlen(buf)) {
    log_trace("write fail");
    close(fd);
    return -1;
  }

  return fd;
}

ssize_t read_file(char *path, uint8_t **out) {
  long int read_size;
  long int file_size;
  uint8_t *buffer;

  *out = NULL;

  errno = 0;

  FILE *fp = fopen(path, "rb");

  if (fp == NULL) {
    log_errno("fopen");
    return -1;
  }

  if (fseek(fp, 0, SEEK_END) < 0) {
    log_errno("fseek");
    fclose(fp);
    return -1;
  }

  if ((file_size = ftell(fp)) == -1L) {
    log_errno("ftell");
    fclose(fp);
    return -1;
  }

  rewind(fp);

  if ((buffer = (uint8_t *)os_malloc(sizeof(char) * file_size)) == NULL) {
    log_errno("os_malloc");
    fclose(fp);
    return -1;
  }

  read_size = (long int)fread(buffer, sizeof(char), file_size, fp);

  if (read_size != file_size) {
    log_trace("fread fail");
    os_free(buffer);
    fclose(fp);
  }

  *out = buffer;

  fclose(fp);
  return read_size;
}

int read_file_string(char *path, char **out) {
  uint8_t *data = NULL;
  ssize_t data_size = 0;
  char *buffer;

  *out = NULL;

  if ((data_size = read_file(path, &data)) < 0) {
    log_trace("read_file fail");
    return -1;
  }

  if ((buffer = (char *)sys_zalloc(data_size + 1)) == NULL) {
    log_errno("sys_zalloc");
    return -1;
  }

  os_memcpy(buffer, data, data_size);

  *out = buffer;

  os_free(data);
  return 0;
}

ssize_t open_write_nonblock(const char *path, int *fd, const uint8_t *buffer,
                            size_t length) {
  if (path == NULL) {
    log_error("path param is NULL");
    return -1;
  }

  if (fd == NULL) {
    log_error("fd param is NULL");
    return -1;
  }

  if (buffer == NULL) {
    log_error("buffer param is NULL");
    return -1;
  }

  if (*fd <= 0) {
    errno = 0;
    if ((*fd = open(path, O_WRONLY | O_NONBLOCK)) < 0) {
      log_errno("open");
      return -1;
    }
  }

  return write(*fd, buffer, length);
}

int get_commands_paths(const char *commands[], const UT_array *bin_path_arr,
                       hmap_str_keychar **hmap_bin_paths) {
  if (bin_path_arr == NULL) {
    log_error("bin_path_arr param NULL");
    return -1;
  }

  if (commands == NULL) {
    log_error("commands param NULL");
    return -1;
  }

  *hmap_bin_paths = NULL;

  for (uint8_t idx = 0; commands[idx] != NULL; idx++) {
    log_debug("Getting %s command...", commands[idx]);
    char *path = get_secure_path(bin_path_arr, commands[idx], false);
    if (path == NULL) {
      log_trace("%s command not found", commands[idx]);
    } else {
      log_debug("%s command found at %s", commands[idx], path);
      if (!hmap_str_keychar_put(hmap_bin_paths, commands[idx], path)) {
        log_error("hmap_str_keychar_put error");
        os_free(path);
        hmap_str_keychar_free(hmap_bin_paths);
        return -1;
      }
      os_free(path);
    }
  }

  return 0;
}

char *string_append_char(const char *str, char character) {
  if (str == NULL) {
    log_error("str param is NULL");
    return NULL;
  }
  size_t str_len = strlen(str);

  char *appended = os_malloc(str_len + 2);
  if (appended == NULL) {
    log_errno("sys_zalloc");
    return NULL;
  }

  // first copy the str, without NULL terminator
  memcpy(appended, str, str_len);
  // set the char to append
  appended[str_len] = character;
  // set the string NULL terminator
  appended[str_len + 1] = 0;

  return appended;
}

char *sys_strstr(const char *haystack, const char *needle) {
  size_t len = os_strlen(needle);
  while (*haystack) {
    if (sys_strncmp(haystack, needle, len) == 0)
      return (char *)haystack;
    haystack++;
  }

  return NULL;
}

// void *os_malloc(size_t size)
// {
//   void *ptr = malloc(size);
//   log_trace("malloc=%p", ptr);
//   return ptr;
// }

// void os_free( void* ptr ) {
//   log_trace("free=%p", ptr);
//   free(ptr);
// }<|MERGE_RESOLUTION|>--- conflicted
+++ resolved
@@ -163,14 +163,8 @@
   return res;
 }
 
-<<<<<<< HEAD
-int convert_hex2byte(const char *hex) {
-  int a, b;
-  a = hex2num(*hex++);
-=======
 int16_t hex2byte(const char hex[static 2]) {
   int_fast8_t a = hex2num(*hex++);
->>>>>>> 14135a9f
   if (a < 0)
     return -1;
   int_fast8_t b = hex2num(*hex++);
@@ -179,23 +173,12 @@
   return (a << 4) | b;
 }
 
-<<<<<<< HEAD
-int convert_hexstr2bin(const char *hex, uint8_t *buf, size_t len) {
-  size_t i;
-  int a;
-  const char *ipos = hex;
-  uint8_t *opos = buf;
-
-  for (i = 0; i < len; i++) {
-    a = convert_hex2byte(ipos);
-=======
 int hexstr2bin(const char *hex, uint8_t *buf, size_t len) {
   const char *ipos = hex;
   uint8_t *opos = buf;
 
   for (size_t i = 0; i < len; i++) {
     int_fast16_t a = hex2byte(ipos);
->>>>>>> 14135a9f
     if (a < 0)
       return -1;
     *opos++ = (uint8_t)a; // should always be between 0-255
@@ -204,23 +187,9 @@
   return 0;
 }
 
-<<<<<<< HEAD
-size_t sys_strlcpy(char *dest, const char *src, size_t siz) {
-  const char *s = src;
-  size_t left = siz;
-
-  if (left) {
-    /* Copy string up to the maximum size of the dest buffer */
-    while (--left != 0) {
-      if ((*dest++ = *s++) == '\0')
-        break;
-    }
-  }
-=======
 size_t os_strlcpy(char *restrict dest, const char *restrict src, size_t siz) {
   /* Copy string up to the maximum size of the dest buffer */
   const char *char_after_NUL = memccpy(dest, src, '\0', siz);
->>>>>>> 14135a9f
 
   if (char_after_NUL != NULL) {
     return (size_t)(char_after_NUL - dest - 1);
