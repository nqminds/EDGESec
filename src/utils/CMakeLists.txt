add_library(log log.c)
set_property(TARGET log PROPERTY POSITION_INDEPENDENT_CODE ON)
# requires POSIX mode_t/umask functions
target_compile_definitions(log PRIVATE _POSIX_C_SOURCE=200112L)

add_library(allocs allocs.c)

if (USE_CRYPTO_SERVICE)
  add_library(cryptou cryptou.c)
  target_link_libraries(cryptou PRIVATE base64 os log OpenSSL::Crypto)
endif ()

add_library(base64 base64.c)
target_link_libraries(base64 PRIVATE os log)

add_library(hashmap hashmap.c)
target_link_libraries(hashmap PUBLIC LibUTHash::LibUTHash PRIVATE log)

add_library(os os.c)
set_property(TARGET os PROPERTY POSITION_INDEPENDENT_CODE ON)
target_link_libraries(os PUBLIC LibUTHash::LibUTHash PRIVATE hashmap allocs log LibUUID::LibUUID)

add_library(ifaceu ifaceu.c)
target_link_libraries(ifaceu PRIVATE log)

add_library(net net.c)
target_link_libraries(net PUBLIC LibUTHash::LibUTHash PRIVATE log os)

add_library(iptables iptables.c)
target_link_libraries(iptables PUBLIC LibUTHash::LibUTHash PRIVATE net os log)

add_library(iface_mapper iface_mapper.c)
target_link_libraries(iface_mapper PUBLIC os LibUTHash::LibUTHash PRIVATE net log os)

add_library(iface iface.c)
target_link_libraries(iface PUBLIC os LibUTHash::LibUTHash PRIVATE ifaceu net log)
if (USE_NETLINK_SERVICE)
  add_library(nl nl.c)
  target_link_libraries(nl PUBLIC LibUTHash::LibUTHash PRIVATE ifaceu NL::core NL::genl libnetlink MNL::mnl ll_map utils rt_names log os net)
  # IFF_UP is a BSD definition, strnlen is a POSIX.1-2008 function
  target_compile_definitions(nl PRIVATE _DEFAULT_SOURCE _BSD_SOURCE)

  target_link_libraries(iface PUBLIC nl)
elseif (USE_UCI_SERVICE)
  add_library(uci_wrt uci_wrt.c)
  target_link_libraries(uci_wrt PUBLIC OpenWRT::UCI LibUTHash::LibUTHash PRIVATE squeue net os log)
  target_link_libraries(iface PUBLIC uci_wrt)
elseif (USE_GENERIC_IP_SERVICE)
  add_library(ipgen ipgen.c)
  target_link_libraries(ipgen PRIVATE os log net)
  target_link_libraries(iface PUBLIC ipgen)
endif ()

<<<<<<< HEAD
add_library(minIni minIni.c)
# minIni.c tries to use strncasecmp, which is in the POSIX.1-2001 spec
# However, it only includes C's `<string.h>`, not POSIX `<strings.h>`.
# glibc exports strncasecmp in `<string.h>` only if _DEFAULT_SOURCE is defined.
target_compile_definitions(minIni PRIVATE _DEFAULT_SOURCE _BSD_SOURCE)

=======
>>>>>>> f34bbd4c
add_library(eloop eloop.c)
# todo, add list
target_link_libraries(eloop PUBLIC allocs os PRIVATE log)

add_library(hash OBJECT hash.c)

add_library(squeue squeue.c)
target_link_libraries(squeue PRIVATE allocs os log)

add_library(sqliteu sqliteu.c)
target_link_libraries(sqliteu PUBLIC SQLite::SQLite3 PRIVATE log os)

add_library(sockctl sockctl.c)
target_link_libraries(sockctl PRIVATE net log os)
# required for mkdtemp() support
target_compile_definitions(sockctl PRIVATE _POSIX_C_SOURCE=200809L)
if(${CMAKE_SYSTEM_NAME} STREQUAL "Linux")
  # Abstract Unix domain sockets are only supported on Linux, but save a bit of writing
  # to the disk
  target_compile_definitions(sockctl PRIVATE USE_ABSTRACT_UNIX_DOMAIN_SOCKETS)
endif()<|MERGE_RESOLUTION|>--- conflicted
+++ resolved
@@ -51,15 +51,6 @@
   target_link_libraries(iface PUBLIC ipgen)
 endif ()
 
-<<<<<<< HEAD
-add_library(minIni minIni.c)
-# minIni.c tries to use strncasecmp, which is in the POSIX.1-2001 spec
-# However, it only includes C's `<string.h>`, not POSIX `<strings.h>`.
-# glibc exports strncasecmp in `<string.h>` only if _DEFAULT_SOURCE is defined.
-target_compile_definitions(minIni PRIVATE _DEFAULT_SOURCE _BSD_SOURCE)
-
-=======
->>>>>>> f34bbd4c
 add_library(eloop eloop.c)
 # todo, add list
 target_link_libraries(eloop PUBLIC allocs os PRIVATE log)
