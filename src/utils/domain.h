/****************************************************************************
 * Copyright (C) 2020 by NQMCyber Ltd                                       *
 *                                                                          *
 * This file is part of EDGESec.                                            *
 *                                                                          *
 *   EDGESec is free software: you can redistribute it and/or modify it     *
 *   under the terms of the GNU Lesser General Public License as published  *
 *   by the Free Software Foundation, either version 3 of the License, or   *
 *   (at your option) any later version.                                    *
 *                                                                          *
 *   EDGESec is distributed in the hope that it will be useful,             *
 *   but WITHOUT ANY WARRANTY; without even the implied warranty of         *
 *   MERCHANTABILITY or FITNESS FOR A PARTICULAR PURPOSE.  See the          *
 *   GNU Lesser General Public License for more details.                    *
 *                                                                          *
 *   You should have received a copy of the GNU Lesser General Public       *
 *   License along with EDGESec. If not, see <http://www.gnu.org/licenses/>.*
 ****************************************************************************/

/**
 * @file domain.h 
 * @author Alexandru Mereacre 
 * @brief File containing the definition of the domain utilities.
 */

#ifndef DOMAIN_H
#define DOMAIN_H

#include <sys/un.h>
#include <sys/types.h>

<<<<<<< HEAD
#define MAX_DOMAIN_RECEIVE_DATA 4095
=======
>>>>>>> fab4c6c3
#define DOMAIN_SOCKET_NAME_SIZE 14

#ifdef __cplusplus
extern "C" {
#endif

/**
 * @brief Client address structure definition
 * 
 */
struct client_address {
  struct sockaddr_un addr;
  int len;
};

/**
 * @brief Create a domain client object
 * 
 * @param addr The socket addr, if NULL is auto genereated and hidden
 * @return int Client socket
 */
int create_domain_client(char *add);

/**
 * @brief Create a domain server object
 * 
 * @param server_path Server UNIX domain socket path
 * @return int Domain server socket
 */
int create_domain_server(char *server_path);

/**
 * @brief Read data from the domain server socket
 * 
 * @param sock Domain Server socket
 * @param data Data buffer
 * @param data_len Data buffer length
 * @param claddr The sender address structure
 * @param flags The flags for recvfrom function
 * @return ssize_t Size of read data
 */
ssize_t read_domain_data(int sock, char *data, size_t data_len, struct client_address *addr, int flags);

/**
 * @brief Read data from the domain server socket with a string address
 * 
 * @param sock Domain Server socket
 * @param data Data buffer
 * @param data_len Data buffer length
 * @param addr Sender address
 * @param flags The flags for recvfrom function
 * @return ssize_t Size of read data
 */
ssize_t read_domain_data_s(int sock, char *data, size_t data_len, char *addr, int flags);

/**
 * @brief Write data to the domain server socket
 * 
 * @param sock Domain server socket
 * @param data Data buffer
 * @param data_len Data buffer length
 * @param addr The recipient address structure
 * @return ssize_t Size of written data
 */
ssize_t write_domain_data(int sock, char *data, size_t data_len, struct client_address *addr);

/**
 * @brief Write data to the domain server socket with a string address
 * 
 * @param sock Domain server socket
 * @param data Data buffer
 * @param data_len Data buffer length
 * @param addr Client address (string)
 * @return ssize_t Size of written data
 */
ssize_t write_domain_data_s(int sock, char *data, size_t data_len, char *addr);

/**
 * @brief Closes the domain socket
 * 
 * @param sfd The domain socket
 * @return int 0 on success, -1 on failure
 */
int close_domain(int sfd);

/**
 * @brief Write and read a domain data string
 * 
 * @param socket_path The domain socket path
 * @param write_str The write string
 * @param reply The reply string
 * @return int 0 on success, -1 on failure
 */
int writeread_domain_data_str(char *socket_path, char *write_str, char **reply);
#ifdef __cplusplus
}
#endif

#endif<|MERGE_RESOLUTION|>--- conflicted
+++ resolved
@@ -29,10 +29,6 @@
 #include <sys/un.h>
 #include <sys/types.h>
 
-<<<<<<< HEAD
-#define MAX_DOMAIN_RECEIVE_DATA 4095
-=======
->>>>>>> fab4c6c3
 #define DOMAIN_SOCKET_NAME_SIZE 14
 
 #ifdef __cplusplus
