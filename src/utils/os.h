--- conflicted
+++ resolved
@@ -57,10 +57,7 @@
          sysconf(_SC_OPEN_MAX) is indeterminate */
 
 #ifndef os_strlen
-<<<<<<< HEAD
-=======
 // Used by code taken from hostapd
->>>>>>> e31c8c8d
 #define os_strlen(s) strlen((s))
 #endif
 
