--- conflicted
+++ resolved
@@ -210,9 +210,6 @@
 int os_get_random_number_s(unsigned char *buf, size_t len);
 
 /**
-<<<<<<< HEAD
- * @brief Hex char two number
-=======
  * @brief ASCII hex character to number
  *
  * @param hex Two char string
@@ -226,7 +223,6 @@
  * // returns 0x9 aka 9 aka '\x09'
  * hex2num('9')
  * @endcode
->>>>>>> 14135a9f
  *
  * @param[in] c Hex char
  * @return Converted byte from 0-15, or `-1` on error.
@@ -263,11 +259,7 @@
  * @return size_t Total length of the target string (length of src) (not
  * including NUL-termination)
  */
-<<<<<<< HEAD
-size_t sys_strlcpy(char *dest, const char *src, size_t siz);
-=======
-size_t os_strlcpy(char *restrict dest, const char *restrict src, size_t siz);
->>>>>>> 14135a9f
+size_t sys_strlcpy(char *restrict dest, const char *restrict src, size_t siz);
 
 /**
  * @brief Returns the size of string with a give max length
