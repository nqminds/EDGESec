--- conflicted
+++ resolved
@@ -584,13 +584,6 @@
     return;
   }
 
-<<<<<<< HEAD
-  char *client_addr = (char *)os_malloc(sizeof(struct sockaddr_un));
-  ssize_t num_bytes = read_domain_data_s(sock, buf, MAX_DOMAIN_RECEIVE_DATA, client_addr, 0);
-  if (num_bytes == -1) {
-    log_trace("read_domain_data_s fail");
-    os_free(client_addr);
-=======
   if ((buf = (char*)os_zalloc((size_t)(bytes_available + 1))) == NULL) {
     log_err("os_malloc");
     return;
@@ -606,7 +599,6 @@
     log_trace("read_domain_data_s fail");
     os_free(buf);
     os_free(domain_client_addr);
->>>>>>> fab4c6c3
   }
 
   cmd_line = process_cmd_str(buf, num_bytes);
