--- conflicted
+++ resolved
@@ -40,15 +40,11 @@
 #define USAGE_STRING                                                           \
   "\t%s [-p filename] [-f filename] [-i interface] [-d] [-h] [-v]\n"
 
+#define DESCRIPTION_STRING                                                     \
+  "\nRun capture on an input pcap file and output to a capture db.\n"
+
 static const UT_icd tp_list_icd = {sizeof(struct tuple_packet), NULL, NULL,
                                    NULL};
-
-<<<<<<< HEAD
-const char description_string[] =
-    "Run capture on an input pcap file and output to a capture db.";
-=======
-const char description_string[] = "Run capture on an input pcap file and output to a capture db.\n";
->>>>>>> 7f569fae
 
 enum PCAP_STATE {
   PCAP_STATE_INIT = 0,
@@ -90,7 +86,7 @@
   show_app_version();
   fprintf(stdout, "Usage:\n");
   fprintf(stdout, USAGE_STRING, basename(app_name));
-  fprintf(stdout, "\n%s\n", description_string);
+  fprintf(stdout, DESCRIPTION_STRING);
   fprintf(stdout, "\nOptions:\n");
   fprintf(stdout, "\t-p filename\t Path to the pcap file name\n");
   fprintf(stdout, "\t-f filename\t Path to the capture db\n");
